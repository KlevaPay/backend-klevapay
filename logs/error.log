--- conflicted
+++ resolved
@@ -1,5 +1,4 @@
 {
-<<<<<<< HEAD
   service: 'klevapay-backend',
   environment: 'development',
   name: 'ApiError',
@@ -23,19 +22,16 @@
   ip: '::1',
   level: 'error',
   timestamp: '2025-10-18 22:24:51'
-=======
   message: 'Pipe 4000 is already in use',
   level: 'error',
   service: 'klevapay-backend',
   environment: 'development',
   timestamp: '2025-10-18 23:15:30'
->>>>>>> a5bd05de
-}
-{
-  service: 'klevapay-backend',
-  environment: 'development',
-  name: 'ApiError',
-<<<<<<< HEAD
+}
+{
+  service: 'klevapay-backend',
+  environment: 'development',
+  name: 'ApiError',
   message: 'Application Error No token provided',
   stack: 'ApiError: No token provided\n' +
     '    at ApiError.unauthorized (/home/gafar/kleva/backend-klevapay/lib/ApiError.js:37:12)\n' +
@@ -56,26 +52,10 @@
   ip: '::1',
   level: 'error',
   timestamp: '2025-10-18 22:39:48'
-=======
-  message: 'Application Error Business not found for this wallet',
-  stack: 'ApiError: Business not found for this wallet\n' +
-    '    at ApiError.notFound (/Users/macbook/W3_finalProject/backend-klevapay/lib/ApiError.js:57:12)\n' +
-    '    at /Users/macbook/W3_finalProject/backend-klevapay/controllers/merchantController.js:44:33\n' +
-    '    at process.processTicksAndRejections (node:internal/process/task_queues:105:5)',
-  statusCode: 404,
-  requestId: undefined,
-  method: 'GET',
-  url: '/api/merchant/wallet/%7BwalletAddress%7D',
-  userAgent: 'PostmanRuntime/7.48.0',
-  ip: '::1',
-  level: 'error',
-  timestamp: '2025-10-18 23:15:36'
->>>>>>> a5bd05de
-}
-{
-  service: 'klevapay-backend',
-  environment: 'development',
-<<<<<<< HEAD
+}
+{
+  service: 'klevapay-backend',
+  environment: 'development',
   requestId: 'hurj3yq2t',
   name: 'ApiError',
   message: 'Application Error Route /api/crypto/remove-liquidity not found',
@@ -97,27 +77,10 @@
   ip: '::1',
   level: 'error',
   timestamp: '2025-10-19 01:25:24'
-=======
-  name: 'ApiError',
-  message: 'Application Error Business not found for this wallet',
-  stack: 'ApiError: Business not found for this wallet\n' +
-    '    at ApiError.notFound (/Users/macbook/W3_finalProject/backend-klevapay/lib/ApiError.js:57:12)\n' +
-    '    at /Users/macbook/W3_finalProject/backend-klevapay/controllers/merchantController.js:44:33\n' +
-    '    at process.processTicksAndRejections (node:internal/process/task_queues:105:5)',
-  statusCode: 404,
-  requestId: undefined,
-  method: 'GET',
-  url: '/api/merchant/wallet/%7BwalletAddress%7D',
-  userAgent: 'PostmanRuntime/7.48.0',
-  ip: '::1',
-  level: 'error',
-  timestamp: '2025-10-18 23:16:12'
->>>>>>> a5bd05de
-}
-{
-  service: 'klevapay-backend',
-  environment: 'development',
-<<<<<<< HEAD
+}
+{
+  service: 'klevapay-backend',
+  environment: 'development',
   requestId: 'hxbho00pc',
   name: 'ApiError',
   message: 'Application Error Route /api/crypto/remove-liquidity not found',
@@ -139,27 +102,10 @@
   ip: '::1',
   level: 'error',
   timestamp: '2025-10-19 01:25:37'
-=======
-  name: 'ApiError',
-  message: 'Application Error Business not found for this wallet',
-  stack: 'ApiError: Business not found for this wallet\n' +
-    '    at ApiError.notFound (/Users/macbook/W3_finalProject/backend-klevapay/lib/ApiError.js:57:12)\n' +
-    '    at /Users/macbook/W3_finalProject/backend-klevapay/controllers/merchantController.js:44:33\n' +
-    '    at process.processTicksAndRejections (node:internal/process/task_queues:105:5)',
-  statusCode: 404,
-  requestId: undefined,
-  method: 'GET',
-  url: '/api/merchant/wallet/%7BwalletAddress%7D',
-  userAgent: 'PostmanRuntime/7.48.0',
-  ip: '::1',
-  level: 'error',
-  timestamp: '2025-10-18 23:17:37'
->>>>>>> a5bd05de
-}
-{
-  service: 'klevapay-backend',
-  environment: 'development',
-<<<<<<< HEAD
+}
+{
+  service: 'klevapay-backend',
+  environment: 'development',
   requestId: 'nve0v1i2d',
   name: 'ApiError',
   message: 'Application Error Route /api/crypto/remove-liquidity not found',
@@ -181,28 +127,11 @@
   ip: '::1',
   level: 'error',
   timestamp: '2025-10-19 01:25:52'
-=======
-  name: 'ApiError',
-  message: 'Application Error Business not found for this wallet',
-  stack: 'ApiError: Business not found for this wallet\n' +
-    '    at ApiError.notFound (/Users/macbook/W3_finalProject/backend-klevapay/lib/ApiError.js:57:12)\n' +
-    '    at /Users/macbook/W3_finalProject/backend-klevapay/controllers/merchantController.js:44:33\n' +
-    '    at process.processTicksAndRejections (node:internal/process/task_queues:105:5)',
-  statusCode: 404,
-  requestId: undefined,
-  method: 'GET',
-  url: '/api/merchant/wallet/%7BwalletAddress%7D',
-  userAgent: 'PostmanRuntime/7.48.0',
-  ip: '::1',
-  level: 'error',
-  timestamp: '2025-10-18 23:17:57'
->>>>>>> a5bd05de
-}
-{
-  service: 'klevapay-backend',
-  environment: 'development',
-  name: 'ApiError',
-<<<<<<< HEAD
+}
+{
+  service: 'klevapay-backend',
+  environment: 'development',
+  name: 'ApiError',
   message: 'Application Error No token provided',
   stack: 'ApiError: No token provided\n' +
     '    at ApiError.unauthorized (/home/gafar/kleva/backend-klevapay/lib/ApiError.js:37:12)\n' +
@@ -223,27 +152,11 @@
   ip: '::1',
   level: 'error',
   timestamp: '2025-10-19 07:59:22'
-=======
-  message: 'Application Error Business not found for this wallet',
-  stack: 'ApiError: Business not found for this wallet\n' +
-    '    at ApiError.notFound (/Users/macbook/W3_finalProject/backend-klevapay/lib/ApiError.js:57:12)\n' +
-    '    at /Users/macbook/W3_finalProject/backend-klevapay/controllers/merchantController.js:44:33\n' +
-    '    at process.processTicksAndRejections (node:internal/process/task_queues:105:5)',
-  statusCode: 404,
-  requestId: undefined,
-  method: 'GET',
-  url: '/api/merchant/wallet/%7BwalletAddress%7D',
-  userAgent: 'PostmanRuntime/7.48.0',
-  ip: '::1',
-  level: 'error',
-  timestamp: '2025-10-18 23:18:40'
->>>>>>> a5bd05de
-}
-{
-  service: 'klevapay-backend',
-  environment: 'development',
-  name: 'ApiError',
-<<<<<<< HEAD
+}
+{
+  service: 'klevapay-backend',
+  environment: 'development',
+  name: 'ApiError',
   message: 'Application Error No token provided',
   stack: 'ApiError: No token provided\n' +
     '    at ApiError.unauthorized (/home/gafar/kleva/backend-klevapay/lib/ApiError.js:37:12)\n' +
@@ -275,26 +188,10 @@
     '    at process.processTicksAndRejections (node:internal/process/task_queues:105:5)',
   level: 'error',
   timestamp: '2025-10-19 22:09:02'
-=======
-  message: 'Application Error Business not found for this wallet',
-  stack: 'ApiError: Business not found for this wallet\n' +
-    '    at ApiError.notFound (/Users/macbook/W3_finalProject/backend-klevapay/lib/ApiError.js:57:12)\n' +
-    '    at /Users/macbook/W3_finalProject/backend-klevapay/controllers/merchantController.js:44:33\n' +
-    '    at process.processTicksAndRejections (node:internal/process/task_queues:105:5)',
-  statusCode: 404,
-  requestId: undefined,
-  method: 'GET',
-  url: '/api/merchant/wallet/%7BwalletAddress%7D',
-  userAgent: 'PostmanRuntime/7.48.0',
-  ip: '::1',
-  level: 'error',
-  timestamp: '2025-10-18 23:19:04'
->>>>>>> a5bd05de
-}
-{
-  service: 'klevapay-backend',
-  environment: 'development',
-<<<<<<< HEAD
+}
+{
+  service: 'klevapay-backend',
+  environment: 'development',
   name: 'ApiError',
   message: 'Application Error No token provided',
   stack: 'ApiError: No token provided\n' +
@@ -316,34 +213,10 @@
   ip: '::1',
   level: 'error',
   timestamp: '2025-10-19 22:41:38'
-=======
-  requestId: '1pwm6hx1c',
-  name: 'ApiError',
-  message: 'Application Error Route /api/merchant/wallet/%7BwalletAddress%7D not found',
-  stack: 'ApiError: Route /api/merchant/wallet/%7BwalletAddress%7D not found\n' +
-    '    at ApiError.notFound (/Users/macbook/W3_finalProject/backend-klevapay/lib/ApiError.js:57:12)\n' +
-    '    at notFoundHandler (/Users/macbook/W3_finalProject/backend-klevapay/middlewares/errorHandler.js:96:26)\n' +
-    '    at Layer.handle [as handle_request] (/Users/macbook/W3_finalProject/backend-klevapay/node_modules/express/lib/router/layer.js:95:5)\n' +
-    '    at trim_prefix (/Users/macbook/W3_finalProject/backend-klevapay/node_modules/express/lib/router/index.js:328:13)\n' +
-    '    at /Users/macbook/W3_finalProject/backend-klevapay/node_modules/express/lib/router/index.js:286:9\n' +
-    '    at Function.process_params (/Users/macbook/W3_finalProject/backend-klevapay/node_modules/express/lib/router/index.js:346:12)\n' +
-    '    at next (/Users/macbook/W3_finalProject/backend-klevapay/node_modules/express/lib/router/index.js:280:10)\n' +
-    '    at /Users/macbook/W3_finalProject/backend-klevapay/node_modules/express/lib/router/index.js:646:15\n' +
-    '    at next (/Users/macbook/W3_finalProject/backend-klevapay/node_modules/express/lib/router/index.js:265:14)\n' +
-    '    at Function.handle (/Users/macbook/W3_finalProject/backend-klevapay/node_modules/express/lib/router/index.js:175:3)',
-  statusCode: 404,
-  method: 'POST',
-  url: '/api/merchant/wallet/%7BwalletAddress%7D',
-  userAgent: 'PostmanRuntime/7.48.0',
-  ip: '::1',
-  level: 'error',
-  timestamp: '2025-10-18 23:20:14'
->>>>>>> a5bd05de
-}
-{
-  service: 'klevapay-backend',
-  environment: 'development',
-<<<<<<< HEAD
+}
+{
+  service: 'klevapay-backend',
+  environment: 'development',
   name: 'ApiError',
   message: 'Application Error No token provided',
   stack: 'ApiError: No token provided\n' +
@@ -365,27 +238,10 @@
   ip: '::1',
   level: 'error',
   timestamp: '2025-10-19 22:41:40'
-=======
-  requestId: undefined,
-  name: 'ApiError',
-  message: 'Application Error Business not found for this wallet',
-  stack: 'ApiError: Business not found for this wallet\n' +
-    '    at ApiError.notFound (/Users/macbook/W3_finalProject/backend-klevapay/lib/ApiError.js:57:12)\n' +
-    '    at /Users/macbook/W3_finalProject/backend-klevapay/controllers/merchantController.js:44:33\n' +
-    '    at process.processTicksAndRejections (node:internal/process/task_queues:105:5)',
-  statusCode: 404,
-  method: 'GET',
-  url: '/api/merchant/wallet/%7BwalletAddress%7D',
-  userAgent: 'PostmanRuntime/7.48.0',
-  ip: '::1',
-  level: 'error',
-  timestamp: '2025-10-18 23:20:19'
->>>>>>> a5bd05de
-}
-{
-  service: 'klevapay-backend',
-  environment: 'development',
-<<<<<<< HEAD
+}
+{
+  service: 'klevapay-backend',
+  environment: 'development',
   name: 'ApiError',
   message: 'Application Error No token provided',
   stack: 'ApiError: No token provided\n' +
@@ -407,34 +263,10 @@
   ip: '::1',
   level: 'error',
   timestamp: '2025-10-19 22:41:51'
-=======
-  requestId: 'yiqzpyuy6',
-  name: 'ApiError',
-  message: 'Application Error Route /api/merchants/wallet/%7BwalletAddress%7D not found',
-  stack: 'ApiError: Route /api/merchants/wallet/%7BwalletAddress%7D not found\n' +
-    '    at ApiError.notFound (/Users/macbook/W3_finalProject/backend-klevapay/lib/ApiError.js:57:12)\n' +
-    '    at notFoundHandler (/Users/macbook/W3_finalProject/backend-klevapay/middlewares/errorHandler.js:96:26)\n' +
-    '    at Layer.handle [as handle_request] (/Users/macbook/W3_finalProject/backend-klevapay/node_modules/express/lib/router/layer.js:95:5)\n' +
-    '    at trim_prefix (/Users/macbook/W3_finalProject/backend-klevapay/node_modules/express/lib/router/index.js:328:13)\n' +
-    '    at /Users/macbook/W3_finalProject/backend-klevapay/node_modules/express/lib/router/index.js:286:9\n' +
-    '    at Function.process_params (/Users/macbook/W3_finalProject/backend-klevapay/node_modules/express/lib/router/index.js:346:12)\n' +
-    '    at next (/Users/macbook/W3_finalProject/backend-klevapay/node_modules/express/lib/router/index.js:280:10)\n' +
-    '    at urlencodedParser (/Users/macbook/W3_finalProject/backend-klevapay/node_modules/body-parser/lib/types/urlencoded.js:85:7)\n' +
-    '    at Layer.handle [as handle_request] (/Users/macbook/W3_finalProject/backend-klevapay/node_modules/express/lib/router/layer.js:95:5)\n' +
-    '    at trim_prefix (/Users/macbook/W3_finalProject/backend-klevapay/node_modules/express/lib/router/index.js:328:13)',
-  statusCode: 404,
-  method: 'GET',
-  url: '/api/merchants/wallet/%7BwalletAddress%7D',
-  userAgent: 'PostmanRuntime/7.48.0',
-  ip: '::1',
-  level: 'error',
-  timestamp: '2025-10-18 23:22:11'
->>>>>>> a5bd05de
-}
-{
-  service: 'klevapay-backend',
-  environment: 'development',
-<<<<<<< HEAD
+}
+{
+  service: 'klevapay-backend',
+  environment: 'development',
   name: 'ApiError',
   message: 'Application Error No token provided',
   stack: 'ApiError: No token provided\n' +
@@ -456,28 +288,11 @@
   ip: '::1',
   level: 'error',
   timestamp: '2025-10-19 22:44:14'
-=======
-  requestId: undefined,
-  name: 'ApiError',
-  message: 'Application Error Business not found for this wallet',
-  stack: 'ApiError: Business not found for this wallet\n' +
-    '    at ApiError.notFound (/Users/macbook/W3_finalProject/backend-klevapay/lib/ApiError.js:57:12)\n' +
-    '    at /Users/macbook/W3_finalProject/backend-klevapay/controllers/merchantController.js:44:33\n' +
-    '    at process.processTicksAndRejections (node:internal/process/task_queues:105:5)',
-  statusCode: 404,
-  method: 'GET',
-  url: '/api/merchant/wallet/%7BwalletAddress%7D',
-  userAgent: 'PostmanRuntime/7.48.0',
-  ip: '::1',
-  level: 'error',
-  timestamp: '2025-10-18 23:22:26'
->>>>>>> a5bd05de
-}
-{
-  service: 'klevapay-backend',
-  environment: 'development',
-  name: 'ApiError',
-<<<<<<< HEAD
+}
+{
+  service: 'klevapay-backend',
+  environment: 'development',
+  name: 'ApiError',
   message: 'Application Error No token provided',
   stack: 'ApiError: No token provided\n' +
     '    at ApiError.unauthorized (/Users/macbook/W3_finalProject/backend-klevapay/lib/ApiError.js:37:12)\n' +
@@ -498,26 +313,10 @@
   ip: '::1',
   level: 'error',
   timestamp: '2025-10-19 22:47:27'
-=======
-  message: 'Application Error Business not found for this wallet',
-  stack: 'ApiError: Business not found for this wallet\n' +
-    '    at ApiError.notFound (/Users/macbook/W3_finalProject/backend-klevapay/lib/ApiError.js:57:12)\n' +
-    '    at /Users/macbook/W3_finalProject/backend-klevapay/controllers/merchantController.js:44:33\n' +
-    '    at process.processTicksAndRejections (node:internal/process/task_queues:105:5)',
-  statusCode: 404,
-  requestId: undefined,
-  method: 'GET',
-  url: '/api/merchant/wallet/%7BwalletAddress%7D',
-  userAgent: 'PostmanRuntime/7.48.0',
-  ip: '::1',
-  level: 'error',
-  timestamp: '2025-10-18 23:24:14'
->>>>>>> a5bd05de
-}
-{
-  service: 'klevapay-backend',
-  environment: 'development',
-<<<<<<< HEAD
+}
+{
+  service: 'klevapay-backend',
+  environment: 'development',
   requestId: 'x9qoin125',
   name: 'ApiError',
   message: 'Application Error Route /api/pay/transactions/wallet/%7B%7BmerchantWallet%7D%7D not found',
@@ -539,27 +338,23 @@
   ip: '::1',
   level: 'error',
   timestamp: '2025-10-19 22:48:55'
-=======
-  requestId: undefined,
-  name: 'ApiError',
-  message: 'Application Error Business not found for this wallet',
-  stack: 'ApiError: Business not found for this wallet\n' +
-    '    at ApiError.notFound (/Users/macbook/W3_finalProject/backend-klevapay/lib/ApiError.js:57:12)\n' +
-    '    at /Users/macbook/W3_finalProject/backend-klevapay/controllers/merchantController.js:44:33\n' +
-    '    at process.processTicksAndRejections (node:internal/process/task_queues:105:5)',
-  statusCode: 404,
-  method: 'GET',
-  url: '/api/merchant/wallet/%7BwalletAddress%7D',
-  userAgent: 'PostmanRuntime/7.48.0',
-  ip: '::1',
-  level: 'error',
-  timestamp: '2025-10-18 23:47:21'
->>>>>>> a5bd05de
-}
-{
-  service: 'klevapay-backend',
-  environment: 'development',
-<<<<<<< HEAD
+  message: 'Application Error Business not found for this wallet',
+  stack: 'ApiError: Business not found for this wallet\n' +
+    '    at ApiError.notFound (/Users/macbook/W3_finalProject/backend-klevapay/lib/ApiError.js:57:12)\n' +
+    '    at /Users/macbook/W3_finalProject/backend-klevapay/controllers/merchantController.js:44:33\n' +
+    '    at process.processTicksAndRejections (node:internal/process/task_queues:105:5)',
+  statusCode: 404,
+  requestId: undefined,
+  method: 'GET',
+  url: '/api/merchant/wallet/%7BwalletAddress%7D',
+  userAgent: 'PostmanRuntime/7.48.0',
+  ip: '::1',
+  level: 'error',
+  timestamp: '2025-10-18 23:15:36'
+}
+{
+  service: 'klevapay-backend',
+  environment: 'development',
   requestId: 'vgve2191h',
   name: 'ApiError',
   message: 'Application Error Route /api/pay/transactions/wallet/merchantWallet not found',
@@ -581,41 +376,10 @@
   ip: '::1',
   level: 'error',
   timestamp: '2025-10-19 22:49:13'
-=======
-  requestId: undefined,
-  name: 'ApiError',
-  message: 'Application Error Business not found for this wallet',
-  stack: 'ApiError: Business not found for this wallet\n' +
-    '    at ApiError.notFound (/Users/macbook/W3_finalProject/backend-klevapay/lib/ApiError.js:57:12)\n' +
-    '    at /Users/macbook/W3_finalProject/backend-klevapay/controllers/merchantController.js:44:33\n' +
-    '    at process.processTicksAndRejections (node:internal/process/task_queues:105:5)',
-  statusCode: 404,
-  method: 'GET',
-  url: '/api/merchant/wallet/%7BwalletAddress%7D',
-  userAgent: 'PostmanRuntime/7.48.0',
-  ip: '::1',
-  level: 'error',
-  timestamp: '2025-10-18 23:49:28'
-}
-{
-  message: 'Pipe 4000 is already in use',
-  level: 'error',
-  service: 'klevapay-backend',
-  environment: 'development',
-  timestamp: '2025-10-18 23:51:20'
-}
-{
-  message: 'Pipe 4000 is already in use',
-  level: 'error',
-  service: 'klevapay-backend',
-  environment: 'development',
-  timestamp: '2025-10-18 23:53:40'
->>>>>>> a5bd05de
-}
-{
-  service: 'klevapay-backend',
-  environment: 'development',
-<<<<<<< HEAD
+}
+{
+  service: 'klevapay-backend',
+  environment: 'development',
   requestId: 'u3kq2lz9y',
   name: 'ApiError',
   message: 'Application Error Route /api/transactions/wallet/%7B%7BmerchantWallet%7D%7D not found',
@@ -637,27 +401,10 @@
   ip: '::1',
   level: 'error',
   timestamp: '2025-10-19 22:49:32'
-=======
-  requestId: undefined,
-  name: 'ApiError',
-  message: 'Application Error Business not found for this wallet',
-  stack: 'ApiError: Business not found for this wallet\n' +
-    '    at ApiError.notFound (/Users/macbook/W3_finalProject/backend-klevapay/lib/ApiError.js:57:12)\n' +
-    '    at /Users/macbook/W3_finalProject/backend-klevapay/controllers/merchantController.js:44:33\n' +
-    '    at process.processTicksAndRejections (node:internal/process/task_queues:105:5)',
-  statusCode: 404,
-  method: 'GET',
-  url: '/api/merchant/wallet/%7BwalletAddress%7D',
-  userAgent: 'PostmanRuntime/7.48.0',
-  ip: '::1',
-  level: 'error',
-  timestamp: '2025-10-18 23:55:23'
->>>>>>> a5bd05de
-}
-{
-  service: 'klevapay-backend',
-  environment: 'development',
-<<<<<<< HEAD
+}
+{
+  service: 'klevapay-backend',
+  environment: 'development',
   requestId: 'z7x55981t',
   name: 'ApiError',
   message: 'Application Error Route /api/api/pay/check-status not found',
@@ -679,27 +426,10 @@
   ip: '::1',
   level: 'error',
   timestamp: '2025-10-19 22:51:36'
-=======
-  requestId: undefined,
-  name: 'ApiError',
-  message: 'Application Error Business not found for this wallet',
-  stack: 'ApiError: Business not found for this wallet\n' +
-    '    at ApiError.notFound (/Users/macbook/W3_finalProject/backend-klevapay/lib/ApiError.js:57:12)\n' +
-    '    at /Users/macbook/W3_finalProject/backend-klevapay/controllers/merchantController.js:44:33\n' +
-    '    at process.processTicksAndRejections (node:internal/process/task_queues:105:5)',
-  statusCode: 404,
-  method: 'GET',
-  url: '/api/merchant/wallet/%7BwalletAddress%7D',
-  userAgent: 'PostmanRuntime/7.48.0',
-  ip: '::1',
-  level: 'error',
-  timestamp: '2025-10-18 23:55:27'
->>>>>>> a5bd05de
-}
-{
-  service: 'klevapay-backend',
-  environment: 'development',
-<<<<<<< HEAD
+}
+{
+  service: 'klevapay-backend',
+  environment: 'development',
   requestId: '0dhzkhzhz',
   name: 'ApiError',
   message: 'Application Error Route /api/crypto/pay not found',
@@ -721,27 +451,10 @@
   ip: '::1',
   level: 'error',
   timestamp: '2025-10-19 22:57:20'
-=======
-  requestId: undefined,
-  name: 'ApiError',
-  message: 'Application Error Business not found for this wallet',
-  stack: 'ApiError: Business not found for this wallet\n' +
-    '    at ApiError.notFound (/Users/macbook/W3_finalProject/backend-klevapay/lib/ApiError.js:57:12)\n' +
-    '    at /Users/macbook/W3_finalProject/backend-klevapay/controllers/merchantController.js:44:33\n' +
-    '    at process.processTicksAndRejections (node:internal/process/task_queues:105:5)',
-  statusCode: 404,
-  method: 'GET',
-  url: '/api/merchant/wallet/%7BwalletAddress%7D',
-  userAgent: 'PostmanRuntime/7.48.0',
-  ip: '::1',
-  level: 'error',
-  timestamp: '2025-10-18 23:55:45'
->>>>>>> a5bd05de
-}
-{
-  service: 'klevapay-backend',
-  environment: 'development',
-<<<<<<< HEAD
+}
+{
+  service: 'klevapay-backend',
+  environment: 'development',
   requestId: 'hvuydoke5',
   name: 'ApiError',
   message: 'Application Error Route /api/crypto/pay not found',
@@ -763,27 +476,10 @@
   ip: '::1',
   level: 'error',
   timestamp: '2025-10-19 22:59:03'
-=======
-  requestId: undefined,
-  name: 'ApiError',
-  message: 'Application Error Business not found for this wallet',
-  stack: 'ApiError: Business not found for this wallet\n' +
-    '    at ApiError.notFound (/Users/macbook/W3_finalProject/backend-klevapay/lib/ApiError.js:57:12)\n' +
-    '    at /Users/macbook/W3_finalProject/backend-klevapay/controllers/merchantController.js:44:33\n' +
-    '    at process.processTicksAndRejections (node:internal/process/task_queues:105:5)',
-  statusCode: 404,
-  method: 'GET',
-  url: '/api/merchant/wallet/%7BwalletAddress%7D',
-  userAgent: 'PostmanRuntime/7.48.0',
-  ip: '::1',
-  level: 'error',
-  timestamp: '2025-10-18 23:56:01'
->>>>>>> a5bd05de
-}
-{
-  service: 'klevapay-backend',
-  environment: 'development',
-<<<<<<< HEAD
+}
+{
+  service: 'klevapay-backend',
+  environment: 'development',
   name: 'ApiError',
   message: 'Application Error Wallet address already linked to a business',
   stack: 'ApiError: Wallet address already linked to a business\n' +
@@ -798,38 +494,104 @@
   ip: '::1',
   level: 'error',
   timestamp: '2025-10-19 23:43:40'
-=======
-  requestId: undefined,
-  name: 'ApiError',
-  message: 'Application Error Business not found for this wallet',
-  stack: 'ApiError: Business not found for this wallet\n' +
-    '    at ApiError.notFound (/Users/macbook/W3_finalProject/backend-klevapay/lib/ApiError.js:57:12)\n' +
-    '    at /Users/macbook/W3_finalProject/backend-klevapay/controllers/merchantController.js:44:33\n' +
-    '    at process.processTicksAndRejections (node:internal/process/task_queues:105:5)',
-  statusCode: 404,
-  method: 'GET',
-  url: '/api/merchant/wallet/%7BwalletAddress%7D',
-  userAgent: 'PostmanRuntime/7.48.0',
-  ip: '::1',
-  level: 'error',
-  timestamp: '2025-10-18 23:56:10'
-}
-{
-  message: 'Pipe 4000 is already in use',
-  level: 'error',
-  service: 'klevapay-backend',
-  environment: 'development',
-  timestamp: '2025-10-18 23:57:07'
->>>>>>> a5bd05de
-}
-{
-  service: 'klevapay-backend',
-  environment: 'development',
-<<<<<<< HEAD
+  name: 'ApiError',
+  message: 'Application Error Business not found for this wallet',
+  stack: 'ApiError: Business not found for this wallet\n' +
+    '    at ApiError.notFound (/Users/macbook/W3_finalProject/backend-klevapay/lib/ApiError.js:57:12)\n' +
+    '    at /Users/macbook/W3_finalProject/backend-klevapay/controllers/merchantController.js:44:33\n' +
+    '    at process.processTicksAndRejections (node:internal/process/task_queues:105:5)',
+  statusCode: 404,
+  requestId: undefined,
+  method: 'GET',
+  url: '/api/merchant/wallet/%7BwalletAddress%7D',
+  userAgent: 'PostmanRuntime/7.48.0',
+  ip: '::1',
+  level: 'error',
+  timestamp: '2025-10-18 23:16:12'
+}
+{
+  service: 'klevapay-backend',
+  environment: 'development',
   requestId: 'rsylaq3c0',
   name: 'ApiError',
   message: 'Application Error Route /api/pay/credit-merchant not found',
   stack: 'ApiError: Route /api/pay/credit-merchant not found\n' +
+  name: 'ApiError',
+  message: 'Application Error Business not found for this wallet',
+  stack: 'ApiError: Business not found for this wallet\n' +
+    '    at ApiError.notFound (/Users/macbook/W3_finalProject/backend-klevapay/lib/ApiError.js:57:12)\n' +
+    '    at /Users/macbook/W3_finalProject/backend-klevapay/controllers/merchantController.js:44:33\n' +
+    '    at process.processTicksAndRejections (node:internal/process/task_queues:105:5)',
+  statusCode: 404,
+  requestId: undefined,
+  method: 'GET',
+  url: '/api/merchant/wallet/%7BwalletAddress%7D',
+  userAgent: 'PostmanRuntime/7.48.0',
+  ip: '::1',
+  level: 'error',
+  timestamp: '2025-10-18 23:17:37'
+}
+{
+  service: 'klevapay-backend',
+  environment: 'development',
+  name: 'ApiError',
+  message: 'Application Error Business not found for this wallet',
+  stack: 'ApiError: Business not found for this wallet\n' +
+    '    at ApiError.notFound (/Users/macbook/W3_finalProject/backend-klevapay/lib/ApiError.js:57:12)\n' +
+    '    at /Users/macbook/W3_finalProject/backend-klevapay/controllers/merchantController.js:44:33\n' +
+    '    at process.processTicksAndRejections (node:internal/process/task_queues:105:5)',
+  statusCode: 404,
+  requestId: undefined,
+  method: 'GET',
+  url: '/api/merchant/wallet/%7BwalletAddress%7D',
+  userAgent: 'PostmanRuntime/7.48.0',
+  ip: '::1',
+  level: 'error',
+  timestamp: '2025-10-18 23:17:57'
+}
+{
+  service: 'klevapay-backend',
+  environment: 'development',
+  name: 'ApiError',
+  message: 'Application Error Business not found for this wallet',
+  stack: 'ApiError: Business not found for this wallet\n' +
+    '    at ApiError.notFound (/Users/macbook/W3_finalProject/backend-klevapay/lib/ApiError.js:57:12)\n' +
+    '    at /Users/macbook/W3_finalProject/backend-klevapay/controllers/merchantController.js:44:33\n' +
+    '    at process.processTicksAndRejections (node:internal/process/task_queues:105:5)',
+  statusCode: 404,
+  requestId: undefined,
+  method: 'GET',
+  url: '/api/merchant/wallet/%7BwalletAddress%7D',
+  userAgent: 'PostmanRuntime/7.48.0',
+  ip: '::1',
+  level: 'error',
+  timestamp: '2025-10-18 23:18:40'
+}
+{
+  service: 'klevapay-backend',
+  environment: 'development',
+  name: 'ApiError',
+  message: 'Application Error Business not found for this wallet',
+  stack: 'ApiError: Business not found for this wallet\n' +
+    '    at ApiError.notFound (/Users/macbook/W3_finalProject/backend-klevapay/lib/ApiError.js:57:12)\n' +
+    '    at /Users/macbook/W3_finalProject/backend-klevapay/controllers/merchantController.js:44:33\n' +
+    '    at process.processTicksAndRejections (node:internal/process/task_queues:105:5)',
+  statusCode: 404,
+  requestId: undefined,
+  method: 'GET',
+  url: '/api/merchant/wallet/%7BwalletAddress%7D',
+  userAgent: 'PostmanRuntime/7.48.0',
+  ip: '::1',
+  level: 'error',
+  timestamp: '2025-10-18 23:19:04'
+}
+{
+  service: 'klevapay-backend',
+  environment: 'development',
+  requestId: '1pwm6hx1c',
+  name: 'ApiError',
+  message: 'Application Error Route /api/merchant/wallet/%7BwalletAddress%7D not found',
+  stack: 'ApiError: Route /api/merchant/wallet/%7BwalletAddress%7D not found\n' +
     '    at ApiError.notFound (/Users/macbook/W3_finalProject/backend-klevapay/lib/ApiError.js:57:12)\n' +
     '    at notFoundHandler (/Users/macbook/W3_finalProject/backend-klevapay/middlewares/errorHandler.js:96:26)\n' +
     '    at Layer.handle [as handle_request] (/Users/macbook/W3_finalProject/backend-klevapay/node_modules/express/lib/router/layer.js:95:5)\n' +
@@ -837,6 +599,49 @@
     '    at /Users/macbook/W3_finalProject/backend-klevapay/node_modules/express/lib/router/index.js:286:9\n' +
     '    at Function.process_params (/Users/macbook/W3_finalProject/backend-klevapay/node_modules/express/lib/router/index.js:346:12)\n' +
     '    at next (/Users/macbook/W3_finalProject/backend-klevapay/node_modules/express/lib/router/index.js:280:10)\n' +
+    '    at /Users/macbook/W3_finalProject/backend-klevapay/node_modules/express/lib/router/index.js:646:15\n' +
+    '    at next (/Users/macbook/W3_finalProject/backend-klevapay/node_modules/express/lib/router/index.js:265:14)\n' +
+    '    at Function.handle (/Users/macbook/W3_finalProject/backend-klevapay/node_modules/express/lib/router/index.js:175:3)',
+  statusCode: 404,
+  method: 'POST',
+  url: '/api/merchant/wallet/%7BwalletAddress%7D',
+  userAgent: 'PostmanRuntime/7.48.0',
+  ip: '::1',
+  level: 'error',
+  timestamp: '2025-10-18 23:20:14'
+}
+{
+  service: 'klevapay-backend',
+  environment: 'development',
+  requestId: undefined,
+  name: 'ApiError',
+  message: 'Application Error Business not found for this wallet',
+  stack: 'ApiError: Business not found for this wallet\n' +
+    '    at ApiError.notFound (/Users/macbook/W3_finalProject/backend-klevapay/lib/ApiError.js:57:12)\n' +
+    '    at /Users/macbook/W3_finalProject/backend-klevapay/controllers/merchantController.js:44:33\n' +
+    '    at process.processTicksAndRejections (node:internal/process/task_queues:105:5)',
+  statusCode: 404,
+  method: 'GET',
+  url: '/api/merchant/wallet/%7BwalletAddress%7D',
+  userAgent: 'PostmanRuntime/7.48.0',
+  ip: '::1',
+  level: 'error',
+  timestamp: '2025-10-18 23:20:19'
+}
+{
+  service: 'klevapay-backend',
+  environment: 'development',
+  requestId: 'yiqzpyuy6',
+  name: 'ApiError',
+  message: 'Application Error Route /api/merchants/wallet/%7BwalletAddress%7D not found',
+  stack: 'ApiError: Route /api/merchants/wallet/%7BwalletAddress%7D not found\n' +
+    '    at ApiError.notFound (/Users/macbook/W3_finalProject/backend-klevapay/lib/ApiError.js:57:12)\n' +
+    '    at notFoundHandler (/Users/macbook/W3_finalProject/backend-klevapay/middlewares/errorHandler.js:96:26)\n' +
+    '    at Layer.handle [as handle_request] (/Users/macbook/W3_finalProject/backend-klevapay/node_modules/express/lib/router/layer.js:95:5)\n' +
+    '    at trim_prefix (/Users/macbook/W3_finalProject/backend-klevapay/node_modules/express/lib/router/index.js:328:13)\n' +
+    '    at /Users/macbook/W3_finalProject/backend-klevapay/node_modules/express/lib/router/index.js:286:9\n' +
+    '    at Function.process_params (/Users/macbook/W3_finalProject/backend-klevapay/node_modules/express/lib/router/index.js:346:12)\n' +
+    '    at next (/Users/macbook/W3_finalProject/backend-klevapay/node_modules/express/lib/router/index.js:280:10)\n' +
     '    at urlencodedParser (/Users/macbook/W3_finalProject/backend-klevapay/node_modules/body-parser/lib/types/urlencoded.js:85:7)\n' +
     '    at Layer.handle [as handle_request] (/Users/macbook/W3_finalProject/backend-klevapay/node_modules/express/lib/router/layer.js:95:5)\n' +
     '    at trim_prefix (/Users/macbook/W3_finalProject/backend-klevapay/node_modules/express/lib/router/index.js:328:13)',
@@ -847,6 +652,12 @@
   ip: '::1',
   level: 'error',
   timestamp: '2025-10-19 23:45:59'
+  method: 'GET',
+  url: '/api/merchants/wallet/%7BwalletAddress%7D',
+  userAgent: 'PostmanRuntime/7.48.0',
+  ip: '::1',
+  level: 'error',
+  timestamp: '2025-10-18 23:22:11'
 }
 {
   service: 'klevapay-backend',
@@ -872,7 +683,189 @@
   ip: '::1',
   level: 'error',
   timestamp: '2025-10-19 23:46:29'
-=======
+  requestId: undefined,
+  name: 'ApiError',
+  message: 'Application Error Business not found for this wallet',
+  stack: 'ApiError: Business not found for this wallet\n' +
+    '    at ApiError.notFound (/Users/macbook/W3_finalProject/backend-klevapay/lib/ApiError.js:57:12)\n' +
+    '    at /Users/macbook/W3_finalProject/backend-klevapay/controllers/merchantController.js:44:33\n' +
+    '    at process.processTicksAndRejections (node:internal/process/task_queues:105:5)',
+  statusCode: 404,
+  method: 'GET',
+  url: '/api/merchant/wallet/%7BwalletAddress%7D',
+  userAgent: 'PostmanRuntime/7.48.0',
+  ip: '::1',
+  level: 'error',
+  timestamp: '2025-10-18 23:22:26'
+}
+{
+  service: 'klevapay-backend',
+  environment: 'development',
+  name: 'ApiError',
+  message: 'Application Error Business not found for this wallet',
+  stack: 'ApiError: Business not found for this wallet\n' +
+    '    at ApiError.notFound (/Users/macbook/W3_finalProject/backend-klevapay/lib/ApiError.js:57:12)\n' +
+    '    at /Users/macbook/W3_finalProject/backend-klevapay/controllers/merchantController.js:44:33\n' +
+    '    at process.processTicksAndRejections (node:internal/process/task_queues:105:5)',
+  statusCode: 404,
+  requestId: undefined,
+  method: 'GET',
+  url: '/api/merchant/wallet/%7BwalletAddress%7D',
+  userAgent: 'PostmanRuntime/7.48.0',
+  ip: '::1',
+  level: 'error',
+  timestamp: '2025-10-18 23:24:14'
+}
+{
+  service: 'klevapay-backend',
+  environment: 'development',
+  requestId: undefined,
+  name: 'ApiError',
+  message: 'Application Error Business not found for this wallet',
+  stack: 'ApiError: Business not found for this wallet\n' +
+    '    at ApiError.notFound (/Users/macbook/W3_finalProject/backend-klevapay/lib/ApiError.js:57:12)\n' +
+    '    at /Users/macbook/W3_finalProject/backend-klevapay/controllers/merchantController.js:44:33\n' +
+    '    at process.processTicksAndRejections (node:internal/process/task_queues:105:5)',
+  statusCode: 404,
+  method: 'GET',
+  url: '/api/merchant/wallet/%7BwalletAddress%7D',
+  userAgent: 'PostmanRuntime/7.48.0',
+  ip: '::1',
+  level: 'error',
+  timestamp: '2025-10-18 23:47:21'
+}
+{
+  service: 'klevapay-backend',
+  environment: 'development',
+  requestId: undefined,
+  name: 'ApiError',
+  message: 'Application Error Business not found for this wallet',
+  stack: 'ApiError: Business not found for this wallet\n' +
+    '    at ApiError.notFound (/Users/macbook/W3_finalProject/backend-klevapay/lib/ApiError.js:57:12)\n' +
+    '    at /Users/macbook/W3_finalProject/backend-klevapay/controllers/merchantController.js:44:33\n' +
+    '    at process.processTicksAndRejections (node:internal/process/task_queues:105:5)',
+  statusCode: 404,
+  method: 'GET',
+  url: '/api/merchant/wallet/%7BwalletAddress%7D',
+  userAgent: 'PostmanRuntime/7.48.0',
+  ip: '::1',
+  level: 'error',
+  timestamp: '2025-10-18 23:49:28'
+}
+{
+  message: 'Pipe 4000 is already in use',
+  level: 'error',
+  service: 'klevapay-backend',
+  environment: 'development',
+  timestamp: '2025-10-18 23:51:20'
+}
+{
+  message: 'Pipe 4000 is already in use',
+  level: 'error',
+  service: 'klevapay-backend',
+  environment: 'development',
+  timestamp: '2025-10-18 23:53:40'
+}
+{
+  service: 'klevapay-backend',
+  environment: 'development',
+  requestId: undefined,
+  name: 'ApiError',
+  message: 'Application Error Business not found for this wallet',
+  stack: 'ApiError: Business not found for this wallet\n' +
+    '    at ApiError.notFound (/Users/macbook/W3_finalProject/backend-klevapay/lib/ApiError.js:57:12)\n' +
+    '    at /Users/macbook/W3_finalProject/backend-klevapay/controllers/merchantController.js:44:33\n' +
+    '    at process.processTicksAndRejections (node:internal/process/task_queues:105:5)',
+  statusCode: 404,
+  method: 'GET',
+  url: '/api/merchant/wallet/%7BwalletAddress%7D',
+  userAgent: 'PostmanRuntime/7.48.0',
+  ip: '::1',
+  level: 'error',
+  timestamp: '2025-10-18 23:55:23'
+}
+{
+  service: 'klevapay-backend',
+  environment: 'development',
+  requestId: undefined,
+  name: 'ApiError',
+  message: 'Application Error Business not found for this wallet',
+  stack: 'ApiError: Business not found for this wallet\n' +
+    '    at ApiError.notFound (/Users/macbook/W3_finalProject/backend-klevapay/lib/ApiError.js:57:12)\n' +
+    '    at /Users/macbook/W3_finalProject/backend-klevapay/controllers/merchantController.js:44:33\n' +
+    '    at process.processTicksAndRejections (node:internal/process/task_queues:105:5)',
+  statusCode: 404,
+  method: 'GET',
+  url: '/api/merchant/wallet/%7BwalletAddress%7D',
+  userAgent: 'PostmanRuntime/7.48.0',
+  ip: '::1',
+  level: 'error',
+  timestamp: '2025-10-18 23:55:27'
+}
+{
+  service: 'klevapay-backend',
+  environment: 'development',
+  requestId: undefined,
+  name: 'ApiError',
+  message: 'Application Error Business not found for this wallet',
+  stack: 'ApiError: Business not found for this wallet\n' +
+    '    at ApiError.notFound (/Users/macbook/W3_finalProject/backend-klevapay/lib/ApiError.js:57:12)\n' +
+    '    at /Users/macbook/W3_finalProject/backend-klevapay/controllers/merchantController.js:44:33\n' +
+    '    at process.processTicksAndRejections (node:internal/process/task_queues:105:5)',
+  statusCode: 404,
+  method: 'GET',
+  url: '/api/merchant/wallet/%7BwalletAddress%7D',
+  userAgent: 'PostmanRuntime/7.48.0',
+  ip: '::1',
+  level: 'error',
+  timestamp: '2025-10-18 23:55:45'
+}
+{
+  service: 'klevapay-backend',
+  environment: 'development',
+  requestId: undefined,
+  name: 'ApiError',
+  message: 'Application Error Business not found for this wallet',
+  stack: 'ApiError: Business not found for this wallet\n' +
+    '    at ApiError.notFound (/Users/macbook/W3_finalProject/backend-klevapay/lib/ApiError.js:57:12)\n' +
+    '    at /Users/macbook/W3_finalProject/backend-klevapay/controllers/merchantController.js:44:33\n' +
+    '    at process.processTicksAndRejections (node:internal/process/task_queues:105:5)',
+  statusCode: 404,
+  method: 'GET',
+  url: '/api/merchant/wallet/%7BwalletAddress%7D',
+  userAgent: 'PostmanRuntime/7.48.0',
+  ip: '::1',
+  level: 'error',
+  timestamp: '2025-10-18 23:56:01'
+}
+{
+  service: 'klevapay-backend',
+  environment: 'development',
+  requestId: undefined,
+  name: 'ApiError',
+  message: 'Application Error Business not found for this wallet',
+  stack: 'ApiError: Business not found for this wallet\n' +
+    '    at ApiError.notFound (/Users/macbook/W3_finalProject/backend-klevapay/lib/ApiError.js:57:12)\n' +
+    '    at /Users/macbook/W3_finalProject/backend-klevapay/controllers/merchantController.js:44:33\n' +
+    '    at process.processTicksAndRejections (node:internal/process/task_queues:105:5)',
+  statusCode: 404,
+  method: 'GET',
+  url: '/api/merchant/wallet/%7BwalletAddress%7D',
+  userAgent: 'PostmanRuntime/7.48.0',
+  ip: '::1',
+  level: 'error',
+  timestamp: '2025-10-18 23:56:10'
+}
+{
+  message: 'Pipe 4000 is already in use',
+  level: 'error',
+  service: 'klevapay-backend',
+  environment: 'development',
+  timestamp: '2025-10-18 23:57:07'
+}
+{
+  service: 'klevapay-backend',
+  environment: 'development',
   requestId: undefined,
   name: 'ApiError',
   message: 'Application Error Business not found for this wallet',
@@ -901,5 +894,4 @@
   service: 'klevapay-backend',
   environment: 'development',
   timestamp: '2025-10-19 00:03:44'
->>>>>>> a5bd05de
 }