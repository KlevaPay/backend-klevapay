{
  message: '🔌 Connecting to MongoDB...',
  level: 'info',
  service: 'klevapay-backend',
  environment: 'development',
  timestamp: '2025-10-18 23:13:51'
}
{
  message: '✅ Database connected successfully',
  level: 'info',
  service: 'klevapay-backend',
  environment: 'development',
  timestamp: '2025-10-18 23:13:53'
}
{
  message: '🎯 KlevaPay Backend API v1.0.0 started successfully',
  level: 'info',
  service: 'klevapay-backend',
  environment: 'development',
  timestamp: '2025-10-18 23:13:53'
}
{
  message: '🚀 KlevaPay server listening on http://localhost:4000',
  level: 'info',
  service: 'klevapay-backend',
  environment: 'development',
  timestamp: '2025-10-18 23:13:53'
}
{
  message: '📊 Environment: development',
  level: 'info',
  service: 'klevapay-backend',
  environment: 'development',
  timestamp: '2025-10-18 23:13:53'
}
{
  message: '📝 API Documentation available at http://localhost:4000/api/docs',
  level: 'info',
  service: 'klevapay-backend',
  environment: 'development',
  timestamp: '2025-10-18 23:13:53'
}
{
  message: '🔌 Connecting to MongoDB...',
  level: 'info',
  service: 'klevapay-backend',
  environment: 'development',
  timestamp: '2025-10-18 23:15:23'
}
{
  message: '✅ Database connected successfully',
  level: 'info',
  service: 'klevapay-backend',
  environment: 'development',
  timestamp: '2025-10-18 23:15:25'
}
{
  message: '🎯 KlevaPay Backend API v1.0.0 started successfully',
  level: 'info',
  service: 'klevapay-backend',
  environment: 'development',
  timestamp: '2025-10-18 23:15:25'
}
{
  message: '🚀 KlevaPay server listening on http://localhost:4000',
  level: 'info',
  service: 'klevapay-backend',
  environment: 'development',
  timestamp: '2025-10-18 23:15:25'
}
{
  message: '📊 Environment: development',
  level: 'info',
  service: 'klevapay-backend',
  environment: 'development',
  timestamp: '2025-10-18 23:15:25'
}
{
  message: '📝 API Documentation available at http://localhost:4000/api/docs',
  level: 'info',
  service: 'klevapay-backend',
  environment: 'development',
  timestamp: '2025-10-18 23:15:25'
}
{
  message: '🔌 Connecting to MongoDB...',
  level: 'info',
  service: 'klevapay-backend',
  environment: 'development',
  timestamp: '2025-10-18 23:15:28'
}
{
  message: '✅ Database connected successfully',
  level: 'info',
  service: 'klevapay-backend',
  environment: 'development',
  timestamp: '2025-10-18 23:15:30'
}
{
  service: 'klevapay-backend',
  environment: 'development',
  name: 'ApiError',
  message: 'Application Error Business not found for this wallet',
  stack: 'ApiError: Business not found for this wallet\n' +
    '    at ApiError.notFound (/Users/macbook/W3_finalProject/backend-klevapay/lib/ApiError.js:57:12)\n' +
    '    at /Users/macbook/W3_finalProject/backend-klevapay/controllers/merchantController.js:44:33\n' +
    '    at process.processTicksAndRejections (node:internal/process/task_queues:105:5)',
  statusCode: 404,
  requestId: undefined,
  method: 'GET',
  url: '/api/merchant/wallet/%7BwalletAddress%7D',
  userAgent: 'PostmanRuntime/7.48.0',
  ip: '::1',
  level: 'error',
  timestamp: '2025-10-18 23:15:36'
}
{
  service: 'klevapay-backend',
  environment: 'development',
  name: 'ApiError',
  message: 'Application Error Business not found for this wallet',
  stack: 'ApiError: Business not found for this wallet\n' +
    '    at ApiError.notFound (/Users/macbook/W3_finalProject/backend-klevapay/lib/ApiError.js:57:12)\n' +
    '    at /Users/macbook/W3_finalProject/backend-klevapay/controllers/merchantController.js:44:33\n' +
    '    at process.processTicksAndRejections (node:internal/process/task_queues:105:5)',
  statusCode: 404,
  requestId: undefined,
  method: 'GET',
  url: '/api/merchant/wallet/%7BwalletAddress%7D',
  userAgent: 'PostmanRuntime/7.48.0',
  ip: '::1',
  level: 'error',
  timestamp: '2025-10-18 23:16:12'
}
{
  service: 'klevapay-backend',
  environment: 'development',
  walletAddress: '0x2E4C8e9b6Ea8B6f7A7C6A1e2D8F3b9C1a4B5E6',
  businessName: '†est Ltd',
  level: 'info',
  message: 'New business creation attempt',
  timestamp: '2025-10-18 23:17:03'
}
{
  service: 'klevapay-backend',
  environment: 'development',
  id: new ObjectId("68f411dff7738273b347cc79"),
  walletAddress: '0x2E4C8e9b6Ea8B6f7A7C6A1e2D8F3b9C1a4B5E6',
  level: 'info',
  message: 'Business created successfully',
  timestamp: '2025-10-18 23:17:03'
}
{
  service: 'klevapay-backend',
  environment: 'development',
  name: 'ApiError',
  message: 'Application Error Business not found for this wallet',
  stack: 'ApiError: Business not found for this wallet\n' +
    '    at ApiError.notFound (/Users/macbook/W3_finalProject/backend-klevapay/lib/ApiError.js:57:12)\n' +
    '    at /Users/macbook/W3_finalProject/backend-klevapay/controllers/merchantController.js:44:33\n' +
    '    at process.processTicksAndRejections (node:internal/process/task_queues:105:5)',
  statusCode: 404,
  requestId: undefined,
  method: 'GET',
  url: '/api/merchant/wallet/%7BwalletAddress%7D',
  userAgent: 'PostmanRuntime/7.48.0',
  ip: '::1',
  level: 'error',
  timestamp: '2025-10-18 23:17:37'
}
{
  service: 'klevapay-backend',
  environment: 'development',
  name: 'ApiError',
  message: 'Application Error Business not found for this wallet',
  stack: 'ApiError: Business not found for this wallet\n' +
    '    at ApiError.notFound (/Users/macbook/W3_finalProject/backend-klevapay/lib/ApiError.js:57:12)\n' +
    '    at /Users/macbook/W3_finalProject/backend-klevapay/controllers/merchantController.js:44:33\n' +
    '    at process.processTicksAndRejections (node:internal/process/task_queues:105:5)',
  statusCode: 404,
  requestId: undefined,
  method: 'GET',
  url: '/api/merchant/wallet/%7BwalletAddress%7D',
  userAgent: 'PostmanRuntime/7.48.0',
  ip: '::1',
  level: 'error',
  timestamp: '2025-10-18 23:17:57'
}
{
  service: 'klevapay-backend',
  environment: 'development',
  name: 'ApiError',
  message: 'Application Error Business not found for this wallet',
  stack: 'ApiError: Business not found for this wallet\n' +
    '    at ApiError.notFound (/Users/macbook/W3_finalProject/backend-klevapay/lib/ApiError.js:57:12)\n' +
    '    at /Users/macbook/W3_finalProject/backend-klevapay/controllers/merchantController.js:44:33\n' +
    '    at process.processTicksAndRejections (node:internal/process/task_queues:105:5)',
  statusCode: 404,
  requestId: undefined,
  method: 'GET',
  url: '/api/merchant/wallet/%7BwalletAddress%7D',
  userAgent: 'PostmanRuntime/7.48.0',
  ip: '::1',
  level: 'error',
  timestamp: '2025-10-18 23:18:40'
}
{
  service: 'klevapay-backend',
  environment: 'development',
  name: 'ApiError',
  message: 'Application Error Business not found for this wallet',
  stack: 'ApiError: Business not found for this wallet\n' +
    '    at ApiError.notFound (/Users/macbook/W3_finalProject/backend-klevapay/lib/ApiError.js:57:12)\n' +
    '    at /Users/macbook/W3_finalProject/backend-klevapay/controllers/merchantController.js:44:33\n' +
    '    at process.processTicksAndRejections (node:internal/process/task_queues:105:5)',
  statusCode: 404,
  requestId: undefined,
  method: 'GET',
  url: '/api/merchant/wallet/%7BwalletAddress%7D',
  userAgent: 'PostmanRuntime/7.48.0',
  ip: '::1',
  level: 'error',
  timestamp: '2025-10-18 23:19:04'
}
{
  message: '🔌 Connecting to MongoDB...',
  level: 'info',
  service: 'klevapay-backend',
  environment: 'development',
  timestamp: '2025-10-18 23:19:34'
}
{
  message: '✅ Database connected successfully',
  level: 'info',
  service: 'klevapay-backend',
  environment: 'development',
  timestamp: '2025-10-18 23:19:36'
}
{
  message: '🎯 KlevaPay Backend API v1.0.0 started successfully',
  level: 'info',
  service: 'klevapay-backend',
  environment: 'development',
  timestamp: '2025-10-18 23:19:36'
}
{
  message: '🚀 KlevaPay server listening on http://localhost:4000',
  level: 'info',
  service: 'klevapay-backend',
  environment: 'development',
  timestamp: '2025-10-18 23:19:36'
}
{
  message: '📊 Environment: development',
  level: 'info',
  service: 'klevapay-backend',
  environment: 'development',
  timestamp: '2025-10-18 23:19:36'
}
{
  message: '📝 API Documentation available at http://localhost:4000/api/docs',
  level: 'info',
  service: 'klevapay-backend',
  environment: 'development',
  timestamp: '2025-10-18 23:19:36'
}
{
  service: 'klevapay-backend',
  environment: 'development',
  requestId: '1pwm6hx1c',
  name: 'ApiError',
  message: 'Application Error Route /api/merchant/wallet/%7BwalletAddress%7D not found',
  stack: 'ApiError: Route /api/merchant/wallet/%7BwalletAddress%7D not found\n' +
    '    at ApiError.notFound (/Users/macbook/W3_finalProject/backend-klevapay/lib/ApiError.js:57:12)\n' +
    '    at notFoundHandler (/Users/macbook/W3_finalProject/backend-klevapay/middlewares/errorHandler.js:96:26)\n' +
    '    at Layer.handle [as handle_request] (/Users/macbook/W3_finalProject/backend-klevapay/node_modules/express/lib/router/layer.js:95:5)\n' +
    '    at trim_prefix (/Users/macbook/W3_finalProject/backend-klevapay/node_modules/express/lib/router/index.js:328:13)\n' +
    '    at /Users/macbook/W3_finalProject/backend-klevapay/node_modules/express/lib/router/index.js:286:9\n' +
    '    at Function.process_params (/Users/macbook/W3_finalProject/backend-klevapay/node_modules/express/lib/router/index.js:346:12)\n' +
    '    at next (/Users/macbook/W3_finalProject/backend-klevapay/node_modules/express/lib/router/index.js:280:10)\n' +
    '    at /Users/macbook/W3_finalProject/backend-klevapay/node_modules/express/lib/router/index.js:646:15\n' +
    '    at next (/Users/macbook/W3_finalProject/backend-klevapay/node_modules/express/lib/router/index.js:265:14)\n' +
    '    at Function.handle (/Users/macbook/W3_finalProject/backend-klevapay/node_modules/express/lib/router/index.js:175:3)',
  statusCode: 404,
  method: 'POST',
  url: '/api/merchant/wallet/%7BwalletAddress%7D',
  userAgent: 'PostmanRuntime/7.48.0',
  ip: '::1',
  level: 'error',
  timestamp: '2025-10-18 23:20:14'
}
{
  message: '::1 - - [18/Oct/2025:22:20:14 +0000] "POST /api/merchant/wallet/%7BwalletAddress%7D HTTP/1.1" 404 1364 "-" "PostmanRuntime/7.48.0"',
  level: 'info',
  service: 'klevapay-backend',
  environment: 'development',
  requestId: '1pwm6hx1c',
  timestamp: '2025-10-18 23:20:14'
}
{
  service: 'klevapay-backend',
  environment: 'development',
  requestId: undefined,
  name: 'ApiError',
  message: 'Application Error Business not found for this wallet',
  stack: 'ApiError: Business not found for this wallet\n' +
    '    at ApiError.notFound (/Users/macbook/W3_finalProject/backend-klevapay/lib/ApiError.js:57:12)\n' +
    '    at /Users/macbook/W3_finalProject/backend-klevapay/controllers/merchantController.js:44:33\n' +
    '    at process.processTicksAndRejections (node:internal/process/task_queues:105:5)',
  statusCode: 404,
  method: 'GET',
  url: '/api/merchant/wallet/%7BwalletAddress%7D',
  userAgent: 'PostmanRuntime/7.48.0',
  ip: '::1',
  level: 'error',
  timestamp: '2025-10-18 23:20:19'
}
{
  service: 'klevapay-backend',
  environment: 'development',
  requestId: 'yiqzpyuy6',
  name: 'ApiError',
  message: 'Application Error Route /api/merchants/wallet/%7BwalletAddress%7D not found',
  stack: 'ApiError: Route /api/merchants/wallet/%7BwalletAddress%7D not found\n' +
    '    at ApiError.notFound (/Users/macbook/W3_finalProject/backend-klevapay/lib/ApiError.js:57:12)\n' +
    '    at notFoundHandler (/Users/macbook/W3_finalProject/backend-klevapay/middlewares/errorHandler.js:96:26)\n' +
    '    at Layer.handle [as handle_request] (/Users/macbook/W3_finalProject/backend-klevapay/node_modules/express/lib/router/layer.js:95:5)\n' +
    '    at trim_prefix (/Users/macbook/W3_finalProject/backend-klevapay/node_modules/express/lib/router/index.js:328:13)\n' +
    '    at /Users/macbook/W3_finalProject/backend-klevapay/node_modules/express/lib/router/index.js:286:9\n' +
    '    at Function.process_params (/Users/macbook/W3_finalProject/backend-klevapay/node_modules/express/lib/router/index.js:346:12)\n' +
    '    at next (/Users/macbook/W3_finalProject/backend-klevapay/node_modules/express/lib/router/index.js:280:10)\n' +
    '    at urlencodedParser (/Users/macbook/W3_finalProject/backend-klevapay/node_modules/body-parser/lib/types/urlencoded.js:85:7)\n' +
    '    at Layer.handle [as handle_request] (/Users/macbook/W3_finalProject/backend-klevapay/node_modules/express/lib/router/layer.js:95:5)\n' +
    '    at trim_prefix (/Users/macbook/W3_finalProject/backend-klevapay/node_modules/express/lib/router/index.js:328:13)',
  statusCode: 404,
  method: 'GET',
  url: '/api/merchants/wallet/%7BwalletAddress%7D',
  userAgent: 'PostmanRuntime/7.48.0',
  ip: '::1',
  level: 'error',
  timestamp: '2025-10-18 23:22:11'
}
{
  message: '::1 - - [18/Oct/2025:22:22:11 +0000] "GET /api/merchants/wallet/%7BwalletAddress%7D HTTP/1.1" 404 1414 "-" "PostmanRuntime/7.48.0"',
  level: 'info',
  service: 'klevapay-backend',
  environment: 'development',
  requestId: 'yiqzpyuy6',
  timestamp: '2025-10-18 23:22:11'
}
{
  service: 'klevapay-backend',
  environment: 'development',
  requestId: undefined,
  name: 'ApiError',
  message: 'Application Error Business not found for this wallet',
  stack: 'ApiError: Business not found for this wallet\n' +
    '    at ApiError.notFound (/Users/macbook/W3_finalProject/backend-klevapay/lib/ApiError.js:57:12)\n' +
    '    at /Users/macbook/W3_finalProject/backend-klevapay/controllers/merchantController.js:44:33\n' +
    '    at process.processTicksAndRejections (node:internal/process/task_queues:105:5)',
  statusCode: 404,
  method: 'GET',
  url: '/api/merchant/wallet/%7BwalletAddress%7D',
  userAgent: 'PostmanRuntime/7.48.0',
  ip: '::1',
  level: 'error',
  timestamp: '2025-10-18 23:22:26'
}
{
  message: '📞 SIGINT signal received: closing HTTP server',
  level: 'info',
  service: 'klevapay-backend',
  environment: 'development',
  requestId: 'yiqzpyuy6',
  timestamp: '2025-10-18 23:22:51'
}
{
  message: '🔌 Connecting to MongoDB...',
  level: 'info',
  service: 'klevapay-backend',
  environment: 'development',
  timestamp: '2025-10-18 23:24:06'
}
{
  message: '✅ Database connected successfully',
  level: 'info',
  service: 'klevapay-backend',
  environment: 'development',
  timestamp: '2025-10-18 23:24:08'
}
{
  message: '🎯 KlevaPay Backend API v1.0.0 started successfully',
  level: 'info',
  service: 'klevapay-backend',
  environment: 'development',
  timestamp: '2025-10-18 23:24:08'
}
{
  message: '🚀 KlevaPay server listening on http://localhost:4000',
  level: 'info',
  service: 'klevapay-backend',
  environment: 'development',
  timestamp: '2025-10-18 23:24:08'
}
{
  message: '📊 Environment: development',
  level: 'info',
  service: 'klevapay-backend',
  environment: 'development',
  timestamp: '2025-10-18 23:24:08'
}
{
  message: '📝 API Documentation available at http://localhost:4000/api/docs',
  level: 'info',
  service: 'klevapay-backend',
  environment: 'development',
  timestamp: '2025-10-18 23:24:08'
}
{
  service: 'klevapay-backend',
  environment: 'development',
  name: 'ApiError',
  message: 'Application Error Business not found for this wallet',
  stack: 'ApiError: Business not found for this wallet\n' +
    '    at ApiError.notFound (/Users/macbook/W3_finalProject/backend-klevapay/lib/ApiError.js:57:12)\n' +
    '    at /Users/macbook/W3_finalProject/backend-klevapay/controllers/merchantController.js:44:33\n' +
    '    at process.processTicksAndRejections (node:internal/process/task_queues:105:5)',
  statusCode: 404,
  requestId: undefined,
  method: 'GET',
  url: '/api/merchant/wallet/%7BwalletAddress%7D',
  userAgent: 'PostmanRuntime/7.48.0',
  ip: '::1',
  level: 'error',
  timestamp: '2025-10-18 23:24:14'
}
{
  message: '::1 - - [18/Oct/2025:22:46:55 +0000] "GET /api/docs/ HTTP/1.1" 200 3099 "-" "Mozilla/5.0 (Macintosh; Intel Mac OS X 10_15_7) AppleWebKit/537.36 (KHTML, like Gecko) Chrome/141.0.0.0 Safari/537.36"',
  level: 'info',
  service: 'klevapay-backend',
  environment: 'development',
  requestId: '0f9p40j16',
  timestamp: '2025-10-18 23:46:55'
}
{
  message: '::1 - - [18/Oct/2025:22:46:55 +0000] "GET /api/docs/swagger-ui-bundle.js HTTP/1.1" 304 - "-" "Mozilla/5.0 (Macintosh; Intel Mac OS X 10_15_7) AppleWebKit/537.36 (KHTML, like Gecko) Chrome/141.0.0.0 Safari/537.36"',
  level: 'info',
  service: 'klevapay-backend',
  environment: 'development',
  requestId: 'haaqor6fj',
  timestamp: '2025-10-18 23:46:55'
}
{
  message: '::1 - - [18/Oct/2025:22:46:55 +0000] "GET /api/docs/swagger-ui.css HTTP/1.1" 304 - "-" "Mozilla/5.0 (Macintosh; Intel Mac OS X 10_15_7) AppleWebKit/537.36 (KHTML, like Gecko) Chrome/141.0.0.0 Safari/537.36"',
  level: 'info',
  service: 'klevapay-backend',
  environment: 'development',
  requestId: '2ypno4i4a',
  timestamp: '2025-10-18 23:46:55'
}
{
  message: '::1 - - [18/Oct/2025:22:46:55 +0000] "GET /api/docs/swagger-ui-init.js HTTP/1.1" 200 59911 "-" "Mozilla/5.0 (Macintosh; Intel Mac OS X 10_15_7) AppleWebKit/537.36 (KHTML, like Gecko) Chrome/141.0.0.0 Safari/537.36"',
  level: 'info',
  service: 'klevapay-backend',
  environment: 'development',
  requestId: 'hom4gykhn',
  timestamp: '2025-10-18 23:46:55'
}
{
  message: '::1 - - [18/Oct/2025:22:46:55 +0000] "GET /api/docs/swagger-ui-standalone-preset.js HTTP/1.1" 304 - "-" "Mozilla/5.0 (Macintosh; Intel Mac OS X 10_15_7) AppleWebKit/537.36 (KHTML, like Gecko) Chrome/141.0.0.0 Safari/537.36"',
  level: 'info',
  service: 'klevapay-backend',
  environment: 'development',
  requestId: 'hom4gykhn',
  timestamp: '2025-10-18 23:46:55'
}
{
  service: 'klevapay-backend',
  environment: 'development',
  requestId: undefined,
  name: 'ApiError',
  message: 'Application Error Business not found for this wallet',
  stack: 'ApiError: Business not found for this wallet\n' +
    '    at ApiError.notFound (/Users/macbook/W3_finalProject/backend-klevapay/lib/ApiError.js:57:12)\n' +
    '    at /Users/macbook/W3_finalProject/backend-klevapay/controllers/merchantController.js:44:33\n' +
    '    at process.processTicksAndRejections (node:internal/process/task_queues:105:5)',
  statusCode: 404,
  method: 'GET',
  url: '/api/merchant/wallet/%7BwalletAddress%7D',
  userAgent: 'PostmanRuntime/7.48.0',
  ip: '::1',
  level: 'error',
  timestamp: '2025-10-18 23:47:21'
}
{
  service: 'klevapay-backend',
  environment: 'development',
  requestId: 'kw8xlfxrr',
  walletAddress: '0x4CB216783b328cB403B6F03e53CfB04D61565990',
  businessName: 'Victor Venture',
  level: 'info',
  message: 'New business creation attempt',
  timestamp: '2025-10-18 23:48:33'
}
{
  service: 'klevapay-backend',
  environment: 'development',
  requestId: 'kw8xlfxrr',
  id: new ObjectId("68f41942eb50b05a2d31d62a"),
  walletAddress: '0x4CB216783b328cB403B6F03e53CfB04D61565990',
  level: 'info',
  message: 'Business created successfully',
  timestamp: '2025-10-18 23:48:35'
}
{
  service: 'klevapay-backend',
  environment: 'development',
  requestId: undefined,
  name: 'ApiError',
  message: 'Application Error Business not found for this wallet',
  stack: 'ApiError: Business not found for this wallet\n' +
    '    at ApiError.notFound (/Users/macbook/W3_finalProject/backend-klevapay/lib/ApiError.js:57:12)\n' +
    '    at /Users/macbook/W3_finalProject/backend-klevapay/controllers/merchantController.js:44:33\n' +
    '    at process.processTicksAndRejections (node:internal/process/task_queues:105:5)',
  statusCode: 404,
  method: 'GET',
  url: '/api/merchant/wallet/%7BwalletAddress%7D',
  userAgent: 'PostmanRuntime/7.48.0',
  ip: '::1',
  level: 'error',
  timestamp: '2025-10-18 23:49:28'
}
{
  message: '🔌 Connecting to MongoDB...',
  level: 'info',
  service: 'klevapay-backend',
  environment: 'development',
  timestamp: '2025-10-18 23:51:18'
}
{
  message: '🔌 Connecting to MongoDB...',
  level: 'info',
  service: 'klevapay-backend',
  environment: 'development',
  timestamp: '2025-10-18 23:51:18'
}
{
  message: '✅ Database connected successfully',
  level: 'info',
  service: 'klevapay-backend',
  environment: 'development',
  timestamp: '2025-10-18 23:51:19'
}
{
  message: '🎯 KlevaPay Backend API v1.0.0 started successfully',
  level: 'info',
  service: 'klevapay-backend',
  environment: 'development',
  timestamp: '2025-10-18 23:51:19'
}
{
  message: '🚀 KlevaPay server listening on http://localhost:4000',
  level: 'info',
  service: 'klevapay-backend',
  environment: 'development',
  timestamp: '2025-10-18 23:51:19'
}
{
  message: '📊 Environment: development',
  level: 'info',
  service: 'klevapay-backend',
  environment: 'development',
  timestamp: '2025-10-18 23:51:19'
}
{
  message: '📝 API Documentation available at http://localhost:4000/api/docs',
  level: 'info',
  service: 'klevapay-backend',
  environment: 'development',
  timestamp: '2025-10-18 23:51:19'
}
{
  message: '✅ Database connected successfully',
  level: 'info',
  service: 'klevapay-backend',
  environment: 'development',
  timestamp: '2025-10-18 23:51:20'
}
{
  message: '📞 SIGINT signal received: closing HTTP server',
  level: 'info',
  service: 'klevapay-backend',
  environment: 'development',
  timestamp: '2025-10-18 23:52:41'
}
{
  message: '🔌 Connecting to MongoDB...',
  level: 'info',
  service: 'klevapay-backend',
  environment: 'development',
  timestamp: '2025-10-18 23:52:52'
}
{
  message: '✅ Database connected successfully',
  level: 'info',
  service: 'klevapay-backend',
  environment: 'development',
  timestamp: '2025-10-18 23:52:53'
}
{
  message: '🎯 KlevaPay Backend API v1.0.0 started successfully',
  level: 'info',
  service: 'klevapay-backend',
  environment: 'development',
  timestamp: '2025-10-18 23:52:53'
}
{
  message: '🚀 KlevaPay server listening on http://localhost:4000',
  level: 'info',
  service: 'klevapay-backend',
  environment: 'development',
  timestamp: '2025-10-18 23:52:53'
}
{
  message: '📊 Environment: development',
  level: 'info',
  service: 'klevapay-backend',
  environment: 'development',
  timestamp: '2025-10-18 23:52:53'
}
{
  message: '📝 API Documentation available at http://localhost:4000/api/docs',
  level: 'info',
  service: 'klevapay-backend',
  environment: 'development',
  timestamp: '2025-10-18 23:52:53'
}
{
  message: '📞 SIGINT signal received: closing HTTP server',
  level: 'info',
  service: 'klevapay-backend',
  environment: 'development',
  timestamp: '2025-10-18 23:53:13'
}
{
  message: '🔌 Connecting to MongoDB...',
  level: 'info',
  service: 'klevapay-backend',
  environment: 'development',
  timestamp: '2025-10-18 23:53:22'
}
{
  message: '✅ Database connected successfully',
  level: 'info',
  service: 'klevapay-backend',
  environment: 'development',
  timestamp: '2025-10-18 23:53:23'
}
{
  message: '🎯 KlevaPay Backend API v1.0.0 started successfully',
  level: 'info',
  service: 'klevapay-backend',
  environment: 'development',
  timestamp: '2025-10-18 23:53:23'
}
{
  message: '🚀 KlevaPay server listening on http://localhost:4000',
  level: 'info',
  service: 'klevapay-backend',
  environment: 'development',
  timestamp: '2025-10-18 23:53:23'
}
{
  message: '📊 Environment: development',
  level: 'info',
  service: 'klevapay-backend',
  environment: 'development',
  timestamp: '2025-10-18 23:53:23'
}
{
  message: '📝 API Documentation available at http://localhost:4000/api/docs',
  level: 'info',
  service: 'klevapay-backend',
  environment: 'development',
  timestamp: '2025-10-18 23:53:23'
}
{
  message: '🔌 Connecting to MongoDB...',
  level: 'info',
  service: 'klevapay-backend',
  environment: 'development',
  timestamp: '2025-10-18 23:53:38'
}
{
  message: '✅ Database connected successfully',
  level: 'info',
  service: 'klevapay-backend',
  environment: 'development',
  timestamp: '2025-10-18 23:53:40'
}
{
  message: '::1 - - [18/Oct/2025:22:54:13 +0000] "GET /api/docs HTTP/1.1" 301 158 "-" "curl/8.7.1"',
  level: 'info',
  service: 'klevapay-backend',
  environment: 'development',
  requestId: 'lxi82sflp',
  timestamp: '2025-10-18 23:54:13'
}
{
  service: 'klevapay-backend',
  environment: 'development',
  requestId: 'lxi82sflp',
  walletAddress: '0x742E4C8e9b6Ea8B6f7A7C6A1e2D8F3b9C1a4B5E6',
  businessName: 'Test Business Ltd',
  level: 'info',
  message: 'New business creation attempt',
  timestamp: '2025-10-18 23:54:24'
}
{
  service: 'klevapay-backend',
  environment: 'development',
  requestId: 'lxi82sflp',
  id: new ObjectId("68f41aa02f195718242658de"),
  walletAddress: '0x742E4C8e9b6Ea8B6f7A7C6A1e2D8F3b9C1a4B5E6',
  level: 'info',
  message: 'Business created successfully',
  timestamp: '2025-10-18 23:54:24'
}
{
  service: 'klevapay-backend',
  environment: 'development',
  requestId: undefined,
  name: 'ApiError',
  message: 'Application Error Business not found for this wallet',
  stack: 'ApiError: Business not found for this wallet\n' +
    '    at ApiError.notFound (/Users/macbook/W3_finalProject/backend-klevapay/lib/ApiError.js:57:12)\n' +
    '    at /Users/macbook/W3_finalProject/backend-klevapay/controllers/merchantController.js:44:33\n' +
    '    at process.processTicksAndRejections (node:internal/process/task_queues:105:5)',
  statusCode: 404,
  method: 'GET',
  url: '/api/merchant/wallet/%7BwalletAddress%7D',
  userAgent: 'PostmanRuntime/7.48.0',
  ip: '::1',
  level: 'error',
  timestamp: '2025-10-18 23:55:23'
}
{
  service: 'klevapay-backend',
  environment: 'development',
  requestId: undefined,
  name: 'ApiError',
  message: 'Application Error Business not found for this wallet',
  stack: 'ApiError: Business not found for this wallet\n' +
    '    at ApiError.notFound (/Users/macbook/W3_finalProject/backend-klevapay/lib/ApiError.js:57:12)\n' +
    '    at /Users/macbook/W3_finalProject/backend-klevapay/controllers/merchantController.js:44:33\n' +
    '    at process.processTicksAndRejections (node:internal/process/task_queues:105:5)',
  statusCode: 404,
  method: 'GET',
  url: '/api/merchant/wallet/%7BwalletAddress%7D',
  userAgent: 'PostmanRuntime/7.48.0',
  ip: '::1',
  level: 'error',
  timestamp: '2025-10-18 23:55:27'
}
{
  service: 'klevapay-backend',
  environment: 'development',
  requestId: undefined,
  name: 'ApiError',
  message: 'Application Error Business not found for this wallet',
  stack: 'ApiError: Business not found for this wallet\n' +
    '    at ApiError.notFound (/Users/macbook/W3_finalProject/backend-klevapay/lib/ApiError.js:57:12)\n' +
    '    at /Users/macbook/W3_finalProject/backend-klevapay/controllers/merchantController.js:44:33\n' +
    '    at process.processTicksAndRejections (node:internal/process/task_queues:105:5)',
  statusCode: 404,
  method: 'GET',
  url: '/api/merchant/wallet/%7BwalletAddress%7D',
  userAgent: 'PostmanRuntime/7.48.0',
  ip: '::1',
  level: 'error',
  timestamp: '2025-10-18 23:55:45'
}
{
  service: 'klevapay-backend',
  environment: 'development',
  requestId: undefined,
  name: 'ApiError',
  message: 'Application Error Business not found for this wallet',
  stack: 'ApiError: Business not found for this wallet\n' +
    '    at ApiError.notFound (/Users/macbook/W3_finalProject/backend-klevapay/lib/ApiError.js:57:12)\n' +
    '    at /Users/macbook/W3_finalProject/backend-klevapay/controllers/merchantController.js:44:33\n' +
    '    at process.processTicksAndRejections (node:internal/process/task_queues:105:5)',
  statusCode: 404,
  method: 'GET',
  url: '/api/merchant/wallet/%7BwalletAddress%7D',
  userAgent: 'PostmanRuntime/7.48.0',
  ip: '::1',
  level: 'error',
  timestamp: '2025-10-18 23:56:01'
}
{
  service: 'klevapay-backend',
  environment: 'development',
  requestId: undefined,
  name: 'ApiError',
  message: 'Application Error Business not found for this wallet',
  stack: 'ApiError: Business not found for this wallet\n' +
    '    at ApiError.notFound (/Users/macbook/W3_finalProject/backend-klevapay/lib/ApiError.js:57:12)\n' +
    '    at /Users/macbook/W3_finalProject/backend-klevapay/controllers/merchantController.js:44:33\n' +
    '    at process.processTicksAndRejections (node:internal/process/task_queues:105:5)',
  statusCode: 404,
  method: 'GET',
  url: '/api/merchant/wallet/%7BwalletAddress%7D',
  userAgent: 'PostmanRuntime/7.48.0',
  ip: '::1',
  level: 'error',
  timestamp: '2025-10-18 23:56:10'
}
{
  message: '🔌 Connecting to MongoDB...',
  level: 'info',
  service: 'klevapay-backend',
  environment: 'development',
  timestamp: '2025-10-18 23:57:06'
}
{
  message: '✅ Database connected successfully',
  level: 'info',
  service: 'klevapay-backend',
  environment: 'development',
  timestamp: '2025-10-18 23:57:07'
}
{
  service: 'klevapay-backend',
  environment: 'development',
  requestId: undefined,
  name: 'ApiError',
  message: 'Application Error Business not found for this wallet',
  stack: 'ApiError: Business not found for this wallet\n' +
    '    at ApiError.notFound (/Users/macbook/W3_finalProject/backend-klevapay/lib/ApiError.js:57:12)\n' +
    '    at /Users/macbook/W3_finalProject/backend-klevapay/controllers/merchantController.js:44:33\n' +
    '    at process.processTicksAndRejections (node:internal/process/task_queues:105:5)',
  statusCode: 404,
  method: 'GET',
  url: '/api/merchant/wallet/%7BwalletAddress%7D',
  userAgent: 'PostmanRuntime/7.48.0',
  ip: '::1',
  level: 'error',
  timestamp: '2025-10-18 23:57:10'
}
{
  message: '🔌 Connecting to MongoDB...',
  level: 'info',
  service: 'klevapay-backend',
  environment: 'development',
  timestamp: '2025-10-19 00:03:37'
}
{
  message: '✅ Database connected successfully',
  level: 'info',
  service: 'klevapay-backend',
  environment: 'development',
  timestamp: '2025-10-19 00:03:39'
}
{
  message: '🔌 Connecting to MongoDB...',
  level: 'info',
  service: 'klevapay-backend',
  environment: 'development',
  timestamp: '2025-10-19 00:03:43'
}
{
  message: '✅ Database connected successfully',
  level: 'info',
  service: 'klevapay-backend',
  environment: 'development',
<<<<<<< HEAD
  requestId: '5ojx0rhxe',
  timestamp: '2025-10-18 15:39:48'
}
{
  message: '🔌 Connecting to MongoDB...',
  level: 'info',
  service: 'klevapay-backend',
  environment: 'development',
  timestamp: '2025-10-18 22:13:56'
}
{
  message: '✅ Database connected successfully',
  level: 'info',
  service: 'klevapay-backend',
  environment: 'development',
  timestamp: '2025-10-18 22:13:59'
}
{
  message: '🎯 KlevaPay Backend API v1.0.0 started successfully',
  level: 'info',
  service: 'klevapay-backend',
  environment: 'development',
  timestamp: '2025-10-18 22:13:59'
}
{
  message: '🚀 KlevaPay server listening on http://localhost:4000',
  level: 'info',
  service: 'klevapay-backend',
  environment: 'development',
  timestamp: '2025-10-18 22:13:59'
}
{
  message: '📊 Environment: development',
  level: 'info',
  service: 'klevapay-backend',
  environment: 'development',
  timestamp: '2025-10-18 22:13:59'
}
{
  message: '📝 API Documentation available at http://localhost:4000/api/docs',
  level: 'info',
  service: 'klevapay-backend',
  environment: 'development',
  timestamp: '2025-10-18 22:13:59'
}
{
  message: '🔌 Connecting to MongoDB...',
  level: 'info',
  service: 'klevapay-backend',
  environment: 'development',
  timestamp: '2025-10-18 22:16:24'
}
{
  message: '✅ Database connected successfully',
  level: 'info',
  service: 'klevapay-backend',
  environment: 'development',
  timestamp: '2025-10-18 22:16:26'
}
{
  message: '🎯 KlevaPay Backend API v1.0.0 started successfully',
  level: 'info',
  service: 'klevapay-backend',
  environment: 'development',
  timestamp: '2025-10-18 22:16:26'
}
{
  message: '🚀 KlevaPay server listening on http://localhost:4000',
  level: 'info',
  service: 'klevapay-backend',
  environment: 'development',
  timestamp: '2025-10-18 22:16:26'
}
{
  message: '📊 Environment: development',
  level: 'info',
  service: 'klevapay-backend',
  environment: 'development',
  timestamp: '2025-10-18 22:16:26'
}
{
  message: '📝 API Documentation available at http://localhost:4000/api/docs',
  level: 'info',
  service: 'klevapay-backend',
  environment: 'development',
  timestamp: '2025-10-18 22:16:26'
}
{
  message: '🔌 Connecting to MongoDB...',
  level: 'info',
  service: 'klevapay-backend',
  environment: 'development',
  timestamp: '2025-10-18 22:17:36'
}
{
  message: '✅ Database connected successfully',
  level: 'info',
  service: 'klevapay-backend',
  environment: 'development',
  timestamp: '2025-10-18 22:17:39'
}
{
  message: '🎯 KlevaPay Backend API v1.0.0 started successfully',
  level: 'info',
  service: 'klevapay-backend',
  environment: 'development',
  timestamp: '2025-10-18 22:17:39'
}
{
  message: '🚀 KlevaPay server listening on http://localhost:4000',
  level: 'info',
  service: 'klevapay-backend',
  environment: 'development',
  timestamp: '2025-10-18 22:17:39'
}
{
  message: '📊 Environment: development',
  level: 'info',
  service: 'klevapay-backend',
  environment: 'development',
  timestamp: '2025-10-18 22:17:39'
}
{
  message: '📝 API Documentation available at http://localhost:4000/api/docs',
  level: 'info',
  service: 'klevapay-backend',
  environment: 'development',
  timestamp: '2025-10-18 22:17:39'
}
{
  message: '🔌 Connecting to MongoDB...',
  level: 'info',
  service: 'klevapay-backend',
  environment: 'development',
  timestamp: '2025-10-18 22:17:54'
}
{
  message: '✅ Database connected successfully',
  level: 'info',
  service: 'klevapay-backend',
  environment: 'development',
  timestamp: '2025-10-18 22:17:55'
}
{
  message: '🎯 KlevaPay Backend API v1.0.0 started successfully',
  level: 'info',
  service: 'klevapay-backend',
  environment: 'development',
  timestamp: '2025-10-18 22:17:55'
}
{
  message: '🚀 KlevaPay server listening on http://localhost:4000',
  level: 'info',
  service: 'klevapay-backend',
  environment: 'development',
  timestamp: '2025-10-18 22:17:56'
}
{
  message: '📊 Environment: development',
  level: 'info',
  service: 'klevapay-backend',
  environment: 'development',
  timestamp: '2025-10-18 22:17:56'
}
{
  message: '📝 API Documentation available at http://localhost:4000/api/docs',
  level: 'info',
  service: 'klevapay-backend',
  environment: 'development',
  timestamp: '2025-10-18 22:17:56'
}
{
  message: '🔌 Connecting to MongoDB...',
  level: 'info',
  service: 'klevapay-backend',
  environment: 'development',
  timestamp: '2025-10-18 22:20:55'
}
{
  message: '✅ Database connected successfully',
  level: 'info',
  service: 'klevapay-backend',
  environment: 'development',
  timestamp: '2025-10-18 22:20:57'
}
{
  message: '🎯 KlevaPay Backend API v1.0.0 started successfully',
  level: 'info',
  service: 'klevapay-backend',
  environment: 'development',
  timestamp: '2025-10-18 22:20:57'
}
{
  message: '🚀 KlevaPay server listening on http://localhost:4000',
  level: 'info',
  service: 'klevapay-backend',
  environment: 'development',
  timestamp: '2025-10-18 22:20:57'
}
{
  message: '📊 Environment: development',
  level: 'info',
  service: 'klevapay-backend',
  environment: 'development',
  timestamp: '2025-10-18 22:20:57'
}
{
  message: '📝 API Documentation available at http://localhost:4000/api/docs',
  level: 'info',
  service: 'klevapay-backend',
  environment: 'development',
  timestamp: '2025-10-18 22:20:57'
}
{
  message: '🔌 Connecting to MongoDB...',
  level: 'info',
  service: 'klevapay-backend',
  environment: 'development',
  timestamp: '2025-10-18 22:21:00'
}
{
  message: '✅ Database connected successfully',
  level: 'info',
  service: 'klevapay-backend',
  environment: 'development',
  timestamp: '2025-10-18 22:21:03'
}
{
  message: '🎯 KlevaPay Backend API v1.0.0 started successfully',
  level: 'info',
  service: 'klevapay-backend',
  environment: 'development',
  timestamp: '2025-10-18 22:21:03'
}
{
  message: '🚀 KlevaPay server listening on http://localhost:4000',
  level: 'info',
  service: 'klevapay-backend',
  environment: 'development',
  timestamp: '2025-10-18 22:21:03'
}
{
  message: '📊 Environment: development',
  level: 'info',
  service: 'klevapay-backend',
  environment: 'development',
  timestamp: '2025-10-18 22:21:03'
}
{
  message: '📝 API Documentation available at http://localhost:4000/api/docs',
  level: 'info',
  service: 'klevapay-backend',
  environment: 'development',
  timestamp: '2025-10-18 22:21:03'
}
{
  message: '🔌 Connecting to MongoDB...',
  level: 'info',
  service: 'klevapay-backend',
  environment: 'development',
  timestamp: '2025-10-18 22:23:32'
}
{
  message: '✅ Database connected successfully',
  level: 'info',
  service: 'klevapay-backend',
  environment: 'development',
  timestamp: '2025-10-18 22:23:35'
}
{
  message: '🎯 KlevaPay Backend API v1.0.0 started successfully',
  level: 'info',
  service: 'klevapay-backend',
  environment: 'development',
  timestamp: '2025-10-18 22:23:35'
}
{
  message: '🚀 KlevaPay server listening on http://localhost:4000',
  level: 'info',
  service: 'klevapay-backend',
  environment: 'development',
  timestamp: '2025-10-18 22:23:35'
}
{
  message: '📊 Environment: development',
  level: 'info',
  service: 'klevapay-backend',
  environment: 'development',
  timestamp: '2025-10-18 22:23:35'
}
{
  message: '📝 API Documentation available at http://localhost:4000/api/docs',
  level: 'info',
  service: 'klevapay-backend',
  environment: 'development',
  timestamp: '2025-10-18 22:23:35'
}
{
  service: 'klevapay-backend',
  environment: 'development',
  name: 'ApiError',
  message: 'Application Error No token provided',
  stack: 'ApiError: No token provided\n' +
    '    at ApiError.unauthorized (/home/gafar/kleva/backend-klevapay/lib/ApiError.js:37:12)\n' +
    '    at exports.protect (/home/gafar/kleva/backend-klevapay/middlewares/authmiddleware.js:8:20)\n' +
    '    at Layer.handle [as handle_request] (/home/gafar/kleva/backend-klevapay/node_modules/express/lib/router/layer.js:95:5)\n' +
    '    at next (/home/gafar/kleva/backend-klevapay/node_modules/express/lib/router/route.js:149:13)\n' +
    '    at Route.dispatch (/home/gafar/kleva/backend-klevapay/node_modules/express/lib/router/route.js:119:3)\n' +
    '    at Layer.handle [as handle_request] (/home/gafar/kleva/backend-klevapay/node_modules/express/lib/router/layer.js:95:5)\n' +
    '    at /home/gafar/kleva/backend-klevapay/node_modules/express/lib/router/index.js:284:15\n' +
    '    at Function.process_params (/home/gafar/kleva/backend-klevapay/node_modules/express/lib/router/index.js:346:12)\n' +
    '    at next (/home/gafar/kleva/backend-klevapay/node_modules/express/lib/router/index.js:280:10)\n' +
    '    at Function.handle (/home/gafar/kleva/backend-klevapay/node_modules/express/lib/router/index.js:175:3)',
  statusCode: 401,
  requestId: undefined,
  method: 'GET',
  url: '/api/crypto/owner',
  userAgent: 'PostmanRuntime/7.49.0',
  ip: '::1',
  level: 'error',
  timestamp: '2025-10-18 22:24:51'
}
{
  message: '🔌 Connecting to MongoDB...',
  level: 'info',
  service: 'klevapay-backend',
  environment: 'development',
  timestamp: '2025-10-18 22:25:22'
}
{
  message: '✅ Database connected successfully',
  level: 'info',
  service: 'klevapay-backend',
  environment: 'development',
  timestamp: '2025-10-18 22:25:24'
}
{
  message: '🎯 KlevaPay Backend API v1.0.0 started successfully',
  level: 'info',
  service: 'klevapay-backend',
  environment: 'development',
  timestamp: '2025-10-18 22:25:24'
}
{
  message: '🚀 KlevaPay server listening on http://localhost:4000',
  level: 'info',
  service: 'klevapay-backend',
  environment: 'development',
  timestamp: '2025-10-18 22:25:24'
}
{
  message: '📊 Environment: development',
  level: 'info',
  service: 'klevapay-backend',
  environment: 'development',
  timestamp: '2025-10-18 22:25:24'
}
{
  message: '📝 API Documentation available at http://localhost:4000/api/docs',
  level: 'info',
  service: 'klevapay-backend',
  environment: 'development',
  timestamp: '2025-10-18 22:25:24'
}
{
  message: '🔌 Connecting to MongoDB...',
  level: 'info',
  service: 'klevapay-backend',
  environment: 'development',
  timestamp: '2025-10-18 22:26:25'
}
{
  message: '✅ Database connected successfully',
  level: 'info',
  service: 'klevapay-backend',
  environment: 'development',
  timestamp: '2025-10-18 22:26:29'
}
{
  message: '🎯 KlevaPay Backend API v1.0.0 started successfully',
  level: 'info',
  service: 'klevapay-backend',
  environment: 'development',
  timestamp: '2025-10-18 22:26:29'
}
{
  message: '🚀 KlevaPay server listening on http://localhost:4000',
  level: 'info',
  service: 'klevapay-backend',
  environment: 'development',
  timestamp: '2025-10-18 22:26:29'
}
{
  message: '📊 Environment: development',
  level: 'info',
  service: 'klevapay-backend',
  environment: 'development',
  timestamp: '2025-10-18 22:26:29'
}
{
  message: '📝 API Documentation available at http://localhost:4000/api/docs',
  level: 'info',
  service: 'klevapay-backend',
  environment: 'development',
  timestamp: '2025-10-18 22:26:29'
}
{
  message: '🔌 Connecting to MongoDB...',
  level: 'info',
  service: 'klevapay-backend',
  environment: 'development',
  timestamp: '2025-10-18 22:27:13'
}
{
  message: '✅ Database connected successfully',
  level: 'info',
  service: 'klevapay-backend',
  environment: 'development',
  timestamp: '2025-10-18 22:27:15'
}
{
  message: '🎯 KlevaPay Backend API v1.0.0 started successfully',
  level: 'info',
  service: 'klevapay-backend',
  environment: 'development',
  timestamp: '2025-10-18 22:27:15'
}
{
  message: '🚀 KlevaPay server listening on http://localhost:4000',
  level: 'info',
  service: 'klevapay-backend',
  environment: 'development',
  timestamp: '2025-10-18 22:27:15'
}
{
  message: '📊 Environment: development',
  level: 'info',
  service: 'klevapay-backend',
  environment: 'development',
  timestamp: '2025-10-18 22:27:15'
}
{
  message: '📝 API Documentation available at http://localhost:4000/api/docs',
  level: 'info',
  service: 'klevapay-backend',
  environment: 'development',
  timestamp: '2025-10-18 22:27:15'
}
{
  message: '🔌 Connecting to MongoDB...',
  level: 'info',
  service: 'klevapay-backend',
  environment: 'development',
  timestamp: '2025-10-18 22:27:42'
}
{
  message: '✅ Database connected successfully',
  level: 'info',
  service: 'klevapay-backend',
  environment: 'development',
  timestamp: '2025-10-18 22:27:45'
}
{
  message: '🎯 KlevaPay Backend API v1.0.0 started successfully',
  level: 'info',
  service: 'klevapay-backend',
  environment: 'development',
  timestamp: '2025-10-18 22:27:45'
}
{
  message: '🚀 KlevaPay server listening on http://localhost:4000',
  level: 'info',
  service: 'klevapay-backend',
  environment: 'development',
  timestamp: '2025-10-18 22:27:45'
}
{
  message: '📊 Environment: development',
  level: 'info',
  service: 'klevapay-backend',
  environment: 'development',
  timestamp: '2025-10-18 22:27:45'
}
{
  message: '📝 API Documentation available at http://localhost:4000/api/docs',
  level: 'info',
  service: 'klevapay-backend',
  environment: 'development',
  timestamp: '2025-10-18 22:27:45'
}
{
  message: '🔌 Connecting to MongoDB...',
  level: 'info',
  service: 'klevapay-backend',
  environment: 'development',
  timestamp: '2025-10-18 22:31:18'
}
{
  message: '✅ Database connected successfully',
  level: 'info',
  service: 'klevapay-backend',
  environment: 'development',
  timestamp: '2025-10-18 22:31:21'
}
{
  message: '🎯 KlevaPay Backend API v1.0.0 started successfully',
  level: 'info',
  service: 'klevapay-backend',
  environment: 'development',
  timestamp: '2025-10-18 22:31:21'
}
{
  message: '🚀 KlevaPay server listening on http://localhost:4000',
  level: 'info',
  service: 'klevapay-backend',
  environment: 'development',
  timestamp: '2025-10-18 22:31:21'
}
{
  message: '📊 Environment: development',
  level: 'info',
  service: 'klevapay-backend',
  environment: 'development',
  timestamp: '2025-10-18 22:31:21'
}
{
  message: '📝 API Documentation available at http://localhost:4000/api/docs',
  level: 'info',
  service: 'klevapay-backend',
  environment: 'development',
  timestamp: '2025-10-18 22:31:21'
}
{
  message: '🔌 Connecting to MongoDB...',
  level: 'info',
  service: 'klevapay-backend',
  environment: 'development',
  timestamp: '2025-10-18 22:31:31'
}
{
  message: '✅ Database connected successfully',
  level: 'info',
  service: 'klevapay-backend',
  environment: 'development',
  timestamp: '2025-10-18 22:31:34'
}
{
  message: '🎯 KlevaPay Backend API v1.0.0 started successfully',
  level: 'info',
  service: 'klevapay-backend',
  environment: 'development',
  timestamp: '2025-10-18 22:31:34'
}
{
  message: '🚀 KlevaPay server listening on http://localhost:4000',
  level: 'info',
  service: 'klevapay-backend',
  environment: 'development',
  timestamp: '2025-10-18 22:31:34'
}
{
  message: '📊 Environment: development',
  level: 'info',
  service: 'klevapay-backend',
  environment: 'development',
  timestamp: '2025-10-18 22:31:34'
}
{
  message: '📝 API Documentation available at http://localhost:4000/api/docs',
  level: 'info',
  service: 'klevapay-backend',
  environment: 'development',
  timestamp: '2025-10-18 22:31:34'
}
{
  message: '📞 SIGINT signal received: closing HTTP server',
  level: 'info',
  service: 'klevapay-backend',
  environment: 'development',
  timestamp: '2025-10-18 22:31:56'
}
{
  message: '🔌 Connecting to MongoDB...',
  level: 'info',
  service: 'klevapay-backend',
  environment: 'development',
  timestamp: '2025-10-18 22:31:59'
}
{
  message: '✅ Database connected successfully',
  level: 'info',
  service: 'klevapay-backend',
  environment: 'development',
  timestamp: '2025-10-18 22:32:01'
}
{
  message: '🎯 KlevaPay Backend API v1.0.0 started successfully',
  level: 'info',
  service: 'klevapay-backend',
  environment: 'development',
  timestamp: '2025-10-18 22:32:01'
}
{
  message: '🚀 KlevaPay server listening on http://localhost:4000',
  level: 'info',
  service: 'klevapay-backend',
  environment: 'development',
  timestamp: '2025-10-18 22:32:01'
}
{
  message: '📊 Environment: development',
  level: 'info',
  service: 'klevapay-backend',
  environment: 'development',
  timestamp: '2025-10-18 22:32:01'
}
{
  message: '📝 API Documentation available at http://localhost:4000/api/docs',
  level: 'info',
  service: 'klevapay-backend',
  environment: 'development',
  timestamp: '2025-10-18 22:32:01'
}
{
  message: '🔌 Connecting to MongoDB...',
  level: 'info',
  service: 'klevapay-backend',
  environment: 'development',
  timestamp: '2025-10-18 22:34:15'
}
{
  message: '✅ Database connected successfully',
  level: 'info',
  service: 'klevapay-backend',
  environment: 'development',
  timestamp: '2025-10-18 22:34:18'
}
{
  message: '🎯 KlevaPay Backend API v1.0.0 started successfully',
  level: 'info',
  service: 'klevapay-backend',
  environment: 'development',
  timestamp: '2025-10-18 22:34:18'
}
{
  message: '🚀 KlevaPay server listening on http://localhost:4000',
  level: 'info',
  service: 'klevapay-backend',
  environment: 'development',
  timestamp: '2025-10-18 22:34:18'
}
{
  message: '📊 Environment: development',
  level: 'info',
  service: 'klevapay-backend',
  environment: 'development',
  timestamp: '2025-10-18 22:34:18'
}
{
  message: '📝 API Documentation available at http://localhost:4000/api/docs',
  level: 'info',
  service: 'klevapay-backend',
  environment: 'development',
  timestamp: '2025-10-18 22:34:18'
}
{
  message: '🔌 Connecting to MongoDB...',
  level: 'info',
  service: 'klevapay-backend',
  environment: 'development',
  timestamp: '2025-10-18 22:36:40'
}
{
  message: '✅ Database connected successfully',
  level: 'info',
  service: 'klevapay-backend',
  environment: 'development',
  timestamp: '2025-10-18 22:36:44'
}
{
  message: '🎯 KlevaPay Backend API v1.0.0 started successfully',
  level: 'info',
  service: 'klevapay-backend',
  environment: 'development',
  timestamp: '2025-10-18 22:36:44'
}
{
  message: '🚀 KlevaPay server listening on http://localhost:4000',
  level: 'info',
  service: 'klevapay-backend',
  environment: 'development',
  timestamp: '2025-10-18 22:36:44'
}
{
  message: '📊 Environment: development',
  level: 'info',
  service: 'klevapay-backend',
  environment: 'development',
  timestamp: '2025-10-18 22:36:44'
}
{
  message: '📝 API Documentation available at http://localhost:4000/api/docs',
  level: 'info',
  service: 'klevapay-backend',
  environment: 'development',
  timestamp: '2025-10-18 22:36:44'
}
{
  message: '🔌 Connecting to MongoDB...',
  level: 'info',
  service: 'klevapay-backend',
  environment: 'development',
  timestamp: '2025-10-18 22:39:08'
}
{
  message: '✅ Database connected successfully',
  level: 'info',
  service: 'klevapay-backend',
  environment: 'development',
  timestamp: '2025-10-18 22:39:11'
}
{
  message: '🎯 KlevaPay Backend API v1.0.0 started successfully',
  level: 'info',
  service: 'klevapay-backend',
  environment: 'development',
  timestamp: '2025-10-18 22:39:11'
}
{
  message: '🚀 KlevaPay server listening on http://localhost:4000',
  level: 'info',
  service: 'klevapay-backend',
  environment: 'development',
  timestamp: '2025-10-18 22:39:11'
}
{
  message: '📊 Environment: development',
  level: 'info',
  service: 'klevapay-backend',
  environment: 'development',
  timestamp: '2025-10-18 22:39:11'
}
{
  message: '📝 API Documentation available at http://localhost:4000/api/docs',
  level: 'info',
  service: 'klevapay-backend',
  environment: 'development',
  timestamp: '2025-10-18 22:39:11'
}
{
  service: 'klevapay-backend',
  environment: 'development',
  name: 'ApiError',
  message: 'Application Error No token provided',
  stack: 'ApiError: No token provided\n' +
    '    at ApiError.unauthorized (/home/gafar/kleva/backend-klevapay/lib/ApiError.js:37:12)\n' +
    '    at exports.protect (/home/gafar/kleva/backend-klevapay/middlewares/authmiddleware.js:8:20)\n' +
    '    at Layer.handle [as handle_request] (/home/gafar/kleva/backend-klevapay/node_modules/express/lib/router/layer.js:95:5)\n' +
    '    at next (/home/gafar/kleva/backend-klevapay/node_modules/express/lib/router/route.js:149:13)\n' +
    '    at Route.dispatch (/home/gafar/kleva/backend-klevapay/node_modules/express/lib/router/route.js:119:3)\n' +
    '    at Layer.handle [as handle_request] (/home/gafar/kleva/backend-klevapay/node_modules/express/lib/router/layer.js:95:5)\n' +
    '    at /home/gafar/kleva/backend-klevapay/node_modules/express/lib/router/index.js:284:15\n' +
    '    at Function.process_params (/home/gafar/kleva/backend-klevapay/node_modules/express/lib/router/index.js:346:12)\n' +
    '    at next (/home/gafar/kleva/backend-klevapay/node_modules/express/lib/router/index.js:280:10)\n' +
    '    at Function.handle (/home/gafar/kleva/backend-klevapay/node_modules/express/lib/router/index.js:175:3)',
  statusCode: 401,
  requestId: undefined,
  method: 'GET',
  url: '/api/crypto/total-liquidity',
  userAgent: 'PostmanRuntime/7.49.0',
  ip: '::1',
  level: 'error',
  timestamp: '2025-10-18 22:39:48'
}
{
  message: '🔌 Connecting to MongoDB...',
  level: 'info',
  service: 'klevapay-backend',
  environment: 'development',
  timestamp: '2025-10-18 22:40:06'
}
{
  message: '✅ Database connected successfully',
  level: 'info',
  service: 'klevapay-backend',
  environment: 'development',
  timestamp: '2025-10-18 22:40:09'
}
{
  message: '🎯 KlevaPay Backend API v1.0.0 started successfully',
  level: 'info',
  service: 'klevapay-backend',
  environment: 'development',
  timestamp: '2025-10-18 22:40:09'
}
{
  message: '🚀 KlevaPay server listening on http://localhost:4000',
  level: 'info',
  service: 'klevapay-backend',
  environment: 'development',
  timestamp: '2025-10-18 22:40:09'
}
{
  message: '📊 Environment: development',
  level: 'info',
  service: 'klevapay-backend',
  environment: 'development',
  timestamp: '2025-10-18 22:40:09'
}
{
  message: '📝 API Documentation available at http://localhost:4000/api/docs',
  level: 'info',
  service: 'klevapay-backend',
  environment: 'development',
  timestamp: '2025-10-18 22:40:09'
}
{
  message: '🔌 Connecting to MongoDB...',
  level: 'info',
  service: 'klevapay-backend',
  environment: 'development',
  timestamp: '2025-10-18 22:48:15'
}
{
  message: '✅ Database connected successfully',
  level: 'info',
  service: 'klevapay-backend',
  environment: 'development',
  timestamp: '2025-10-18 22:48:18'
}
{
  message: '🎯 KlevaPay Backend API v1.0.0 started successfully',
  level: 'info',
  service: 'klevapay-backend',
  environment: 'development',
  timestamp: '2025-10-18 22:48:18'
}
{
  message: '🚀 KlevaPay server listening on http://localhost:4000',
  level: 'info',
  service: 'klevapay-backend',
  environment: 'development',
  timestamp: '2025-10-18 22:48:18'
}
{
  message: '📊 Environment: development',
  level: 'info',
  service: 'klevapay-backend',
  environment: 'development',
  timestamp: '2025-10-18 22:48:18'
}
{
  message: '📝 API Documentation available at http://localhost:4000/api/docs',
  level: 'info',
  service: 'klevapay-backend',
  environment: 'development',
  timestamp: '2025-10-18 22:48:18'
}
{
  message: '🔌 Connecting to MongoDB...',
  level: 'info',
  service: 'klevapay-backend',
  environment: 'development',
  timestamp: '2025-10-18 22:48:53'
}
{
  message: '✅ Database connected successfully',
  level: 'info',
  service: 'klevapay-backend',
  environment: 'development',
  timestamp: '2025-10-18 22:48:55'
}
{
  message: '🎯 KlevaPay Backend API v1.0.0 started successfully',
  level: 'info',
  service: 'klevapay-backend',
  environment: 'development',
  timestamp: '2025-10-18 22:48:55'
}
{
  message: '🚀 KlevaPay server listening on http://localhost:4000',
  level: 'info',
  service: 'klevapay-backend',
  environment: 'development',
  timestamp: '2025-10-18 22:48:55'
}
{
  message: '📊 Environment: development',
  level: 'info',
  service: 'klevapay-backend',
  environment: 'development',
  timestamp: '2025-10-18 22:48:55'
}
{
  message: '📝 API Documentation available at http://localhost:4000/api/docs',
  level: 'info',
  service: 'klevapay-backend',
  environment: 'development',
  timestamp: '2025-10-18 22:48:55'
}
{
  message: '🔌 Connecting to MongoDB...',
  level: 'info',
  service: 'klevapay-backend',
  environment: 'development',
  timestamp: '2025-10-18 22:49:06'
}
{
  message: '✅ Database connected successfully',
  level: 'info',
  service: 'klevapay-backend',
  environment: 'development',
  timestamp: '2025-10-18 22:49:08'
}
{
  message: '🎯 KlevaPay Backend API v1.0.0 started successfully',
  level: 'info',
  service: 'klevapay-backend',
  environment: 'development',
  timestamp: '2025-10-18 22:49:08'
}
{
  message: '🚀 KlevaPay server listening on http://localhost:4000',
  level: 'info',
  service: 'klevapay-backend',
  environment: 'development',
  timestamp: '2025-10-18 22:49:08'
}
{
  message: '📊 Environment: development',
  level: 'info',
  service: 'klevapay-backend',
  environment: 'development',
  timestamp: '2025-10-18 22:49:08'
}
{
  message: '📝 API Documentation available at http://localhost:4000/api/docs',
  level: 'info',
  service: 'klevapay-backend',
  environment: 'development',
  timestamp: '2025-10-18 22:49:08'
}
{
  message: '🔌 Connecting to MongoDB...',
  level: 'info',
  service: 'klevapay-backend',
  environment: 'development',
  timestamp: '2025-10-18 22:49:18'
}
{
  message: '✅ Database connected successfully',
  level: 'info',
  service: 'klevapay-backend',
  environment: 'development',
  timestamp: '2025-10-18 22:49:22'
}
{
  message: '🎯 KlevaPay Backend API v1.0.0 started successfully',
  level: 'info',
  service: 'klevapay-backend',
  environment: 'development',
  timestamp: '2025-10-18 22:49:22'
}
{
  message: '🚀 KlevaPay server listening on http://localhost:4000',
  level: 'info',
  service: 'klevapay-backend',
  environment: 'development',
  timestamp: '2025-10-18 22:49:22'
}
{
  message: '📊 Environment: development',
  level: 'info',
  service: 'klevapay-backend',
  environment: 'development',
  timestamp: '2025-10-18 22:49:22'
}
{
  message: '📝 API Documentation available at http://localhost:4000/api/docs',
  level: 'info',
  service: 'klevapay-backend',
  environment: 'development',
  timestamp: '2025-10-18 22:49:22'
}
{
  message: '🔌 Connecting to MongoDB...',
  level: 'info',
  service: 'klevapay-backend',
  environment: 'development',
  timestamp: '2025-10-18 22:49:48'
}
{
  message: '✅ Database connected successfully',
  level: 'info',
  service: 'klevapay-backend',
  environment: 'development',
  timestamp: '2025-10-18 22:49:50'
}
{
  message: '🎯 KlevaPay Backend API v1.0.0 started successfully',
  level: 'info',
  service: 'klevapay-backend',
  environment: 'development',
  timestamp: '2025-10-18 22:49:50'
}
{
  message: '🚀 KlevaPay server listening on http://localhost:4000',
  level: 'info',
  service: 'klevapay-backend',
  environment: 'development',
  timestamp: '2025-10-18 22:49:50'
}
{
  message: '📊 Environment: development',
  level: 'info',
  service: 'klevapay-backend',
  environment: 'development',
  timestamp: '2025-10-18 22:49:50'
}
{
  message: '📝 API Documentation available at http://localhost:4000/api/docs',
  level: 'info',
  service: 'klevapay-backend',
  environment: 'development',
  timestamp: '2025-10-18 22:49:50'
}
{
  message: '🔌 Connecting to MongoDB...',
  level: 'info',
  service: 'klevapay-backend',
  environment: 'development',
  timestamp: '2025-10-18 22:51:28'
}
{
  message: '✅ Database connected successfully',
  level: 'info',
  service: 'klevapay-backend',
  environment: 'development',
  timestamp: '2025-10-18 22:51:31'
}
{
  message: '🎯 KlevaPay Backend API v1.0.0 started successfully',
  level: 'info',
  service: 'klevapay-backend',
  environment: 'development',
  timestamp: '2025-10-18 22:51:31'
}
{
  message: '🚀 KlevaPay server listening on http://localhost:4000',
  level: 'info',
  service: 'klevapay-backend',
  environment: 'development',
  timestamp: '2025-10-18 22:51:31'
}
{
  message: '📊 Environment: development',
  level: 'info',
  service: 'klevapay-backend',
  environment: 'development',
  timestamp: '2025-10-18 22:51:31'
}
{
  message: '📝 API Documentation available at http://localhost:4000/api/docs',
  level: 'info',
  service: 'klevapay-backend',
  environment: 'development',
  timestamp: '2025-10-18 22:51:31'
}
{
  message: '🔌 Connecting to MongoDB...',
  level: 'info',
  service: 'klevapay-backend',
  environment: 'development',
  timestamp: '2025-10-18 22:52:23'
}
{
  message: '✅ Database connected successfully',
  level: 'info',
  service: 'klevapay-backend',
  environment: 'development',
  timestamp: '2025-10-18 22:52:25'
}
{
  message: '🎯 KlevaPay Backend API v1.0.0 started successfully',
  level: 'info',
  service: 'klevapay-backend',
  environment: 'development',
  timestamp: '2025-10-18 22:52:25'
}
{
  message: '🚀 KlevaPay server listening on http://localhost:4000',
  level: 'info',
  service: 'klevapay-backend',
  environment: 'development',
  timestamp: '2025-10-18 22:52:25'
}
{
  message: '📊 Environment: development',
  level: 'info',
  service: 'klevapay-backend',
  environment: 'development',
  timestamp: '2025-10-18 22:52:25'
}
{
  message: '📝 API Documentation available at http://localhost:4000/api/docs',
  level: 'info',
  service: 'klevapay-backend',
  environment: 'development',
  timestamp: '2025-10-18 22:52:25'
}
{
  message: '🔌 Connecting to MongoDB...',
  level: 'info',
  service: 'klevapay-backend',
  environment: 'development',
  timestamp: '2025-10-18 22:57:06'
}
{
  message: '✅ Database connected successfully',
  level: 'info',
  service: 'klevapay-backend',
  environment: 'development',
  timestamp: '2025-10-18 22:57:09'
}
{
  message: '🎯 KlevaPay Backend API v1.0.0 started successfully',
  level: 'info',
  service: 'klevapay-backend',
  environment: 'development',
  timestamp: '2025-10-18 22:57:09'
}
{
  message: '🚀 KlevaPay server listening on http://localhost:4000',
  level: 'info',
  service: 'klevapay-backend',
  environment: 'development',
  timestamp: '2025-10-18 22:57:09'
}
{
  message: '📊 Environment: development',
  level: 'info',
  service: 'klevapay-backend',
  environment: 'development',
  timestamp: '2025-10-18 22:57:09'
}
{
  message: '📝 API Documentation available at http://localhost:4000/api/docs',
  level: 'info',
  service: 'klevapay-backend',
  environment: 'development',
  timestamp: '2025-10-18 22:57:09'
}
{
  message: '🔌 Connecting to MongoDB...',
  level: 'info',
  service: 'klevapay-backend',
  environment: 'development',
  timestamp: '2025-10-18 22:57:57'
}
{
  message: '✅ Database connected successfully',
  level: 'info',
  service: 'klevapay-backend',
  environment: 'development',
  timestamp: '2025-10-18 22:58:00'
}
{
  message: '🎯 KlevaPay Backend API v1.0.0 started successfully',
  level: 'info',
  service: 'klevapay-backend',
  environment: 'development',
  timestamp: '2025-10-18 22:58:00'
}
{
  message: '🚀 KlevaPay server listening on http://localhost:4000',
  level: 'info',
  service: 'klevapay-backend',
  environment: 'development',
  timestamp: '2025-10-18 22:58:00'
}
{
  message: '📊 Environment: development',
  level: 'info',
  service: 'klevapay-backend',
  environment: 'development',
  timestamp: '2025-10-18 22:58:00'
}
{
  message: '📝 API Documentation available at http://localhost:4000/api/docs',
  level: 'info',
  service: 'klevapay-backend',
  environment: 'development',
  timestamp: '2025-10-18 22:58:00'
}
{
  message: '🔌 Connecting to MongoDB...',
  level: 'info',
  service: 'klevapay-backend',
  environment: 'development',
  timestamp: '2025-10-18 22:59:50'
}
{
  message: '✅ Database connected successfully',
  level: 'info',
  service: 'klevapay-backend',
  environment: 'development',
  timestamp: '2025-10-18 22:59:53'
}
{
  message: '🎯 KlevaPay Backend API v1.0.0 started successfully',
  level: 'info',
  service: 'klevapay-backend',
  environment: 'development',
  timestamp: '2025-10-18 22:59:53'
}
{
  message: '🚀 KlevaPay server listening on http://localhost:4000',
  level: 'info',
  service: 'klevapay-backend',
  environment: 'development',
  timestamp: '2025-10-18 22:59:53'
}
{
  message: '📊 Environment: development',
  level: 'info',
  service: 'klevapay-backend',
  environment: 'development',
  timestamp: '2025-10-18 22:59:53'
}
{
  message: '📝 API Documentation available at http://localhost:4000/api/docs',
  level: 'info',
  service: 'klevapay-backend',
  environment: 'development',
  timestamp: '2025-10-18 22:59:53'
}
{
  message: '🔌 Connecting to MongoDB...',
  level: 'info',
  service: 'klevapay-backend',
  environment: 'development',
  timestamp: '2025-10-18 23:01:45'
}
{
  message: '✅ Database connected successfully',
  level: 'info',
  service: 'klevapay-backend',
  environment: 'development',
  timestamp: '2025-10-18 23:01:50'
}
{
  message: '🎯 KlevaPay Backend API v1.0.0 started successfully',
  level: 'info',
  service: 'klevapay-backend',
  environment: 'development',
  timestamp: '2025-10-18 23:01:50'
}
{
  message: '🚀 KlevaPay server listening on http://localhost:4000',
  level: 'info',
  service: 'klevapay-backend',
  environment: 'development',
  timestamp: '2025-10-18 23:01:50'
}
{
  message: '📊 Environment: development',
  level: 'info',
  service: 'klevapay-backend',
  environment: 'development',
  timestamp: '2025-10-18 23:01:50'
}
{
  message: '📝 API Documentation available at http://localhost:4000/api/docs',
  level: 'info',
  service: 'klevapay-backend',
  environment: 'development',
  timestamp: '2025-10-18 23:01:50'
}
{
  message: '🔌 Connecting to MongoDB...',
  level: 'info',
  service: 'klevapay-backend',
  environment: 'development',
  timestamp: '2025-10-18 23:05:12'
}
{
  message: '✅ Database connected successfully',
  level: 'info',
  service: 'klevapay-backend',
  environment: 'development',
  timestamp: '2025-10-18 23:05:15'
}
{
  message: '🎯 KlevaPay Backend API v1.0.0 started successfully',
  level: 'info',
  service: 'klevapay-backend',
  environment: 'development',
  timestamp: '2025-10-18 23:05:15'
}
{
  message: '🚀 KlevaPay server listening on http://localhost:4000',
  level: 'info',
  service: 'klevapay-backend',
  environment: 'development',
  timestamp: '2025-10-18 23:05:15'
}
{
  message: '📊 Environment: development',
  level: 'info',
  service: 'klevapay-backend',
  environment: 'development',
  timestamp: '2025-10-18 23:05:15'
}
{
  message: '📝 API Documentation available at http://localhost:4000/api/docs',
  level: 'info',
  service: 'klevapay-backend',
  environment: 'development',
  timestamp: '2025-10-18 23:05:15'
}
{
  message: '🔌 Connecting to MongoDB...',
  level: 'info',
  service: 'klevapay-backend',
  environment: 'development',
  timestamp: '2025-10-18 23:06:31'
}
{
  message: '✅ Database connected successfully',
  level: 'info',
  service: 'klevapay-backend',
  environment: 'development',
  timestamp: '2025-10-18 23:06:33'
}
{
  message: '🎯 KlevaPay Backend API v1.0.0 started successfully',
  level: 'info',
  service: 'klevapay-backend',
  environment: 'development',
  timestamp: '2025-10-18 23:06:33'
}
{
  message: '🚀 KlevaPay server listening on http://localhost:4000',
  level: 'info',
  service: 'klevapay-backend',
  environment: 'development',
  timestamp: '2025-10-18 23:06:33'
}
{
  message: '📊 Environment: development',
  level: 'info',
  service: 'klevapay-backend',
  environment: 'development',
  timestamp: '2025-10-18 23:06:33'
}
{
  message: '📝 API Documentation available at http://localhost:4000/api/docs',
  level: 'info',
  service: 'klevapay-backend',
  environment: 'development',
  timestamp: '2025-10-18 23:06:33'
}
{
  message: '🔌 Connecting to MongoDB...',
  level: 'info',
  service: 'klevapay-backend',
  environment: 'development',
  timestamp: '2025-10-18 23:08:41'
}
{
  message: '✅ Database connected successfully',
  level: 'info',
  service: 'klevapay-backend',
  environment: 'development',
  timestamp: '2025-10-18 23:08:46'
}
{
  message: '🎯 KlevaPay Backend API v1.0.0 started successfully',
  level: 'info',
  service: 'klevapay-backend',
  environment: 'development',
  timestamp: '2025-10-18 23:08:46'
}
{
  message: '🚀 KlevaPay server listening on http://localhost:4000',
  level: 'info',
  service: 'klevapay-backend',
  environment: 'development',
  timestamp: '2025-10-18 23:08:46'
}
{
  message: '📊 Environment: development',
  level: 'info',
  service: 'klevapay-backend',
  environment: 'development',
  timestamp: '2025-10-18 23:08:46'
}
{
  message: '📝 API Documentation available at http://localhost:4000/api/docs',
  level: 'info',
  service: 'klevapay-backend',
  environment: 'development',
  timestamp: '2025-10-18 23:08:46'
}
{
  message: '🔌 Connecting to MongoDB...',
  level: 'info',
  service: 'klevapay-backend',
  environment: 'development',
  timestamp: '2025-10-18 23:17:29'
}
{
  message: '✅ Database connected successfully',
  level: 'info',
  service: 'klevapay-backend',
  environment: 'development',
  timestamp: '2025-10-18 23:17:32'
}
{
  message: '🎯 KlevaPay Backend API v1.0.0 started successfully',
  level: 'info',
  service: 'klevapay-backend',
  environment: 'development',
  timestamp: '2025-10-18 23:17:32'
}
{
  message: '🚀 KlevaPay server listening on http://localhost:4000',
  level: 'info',
  service: 'klevapay-backend',
  environment: 'development',
  timestamp: '2025-10-18 23:17:32'
}
{
  message: '📊 Environment: development',
  level: 'info',
  service: 'klevapay-backend',
  environment: 'development',
  timestamp: '2025-10-18 23:17:32'
}
{
  message: '📝 API Documentation available at http://localhost:4000/api/docs',
  level: 'info',
  service: 'klevapay-backend',
  environment: 'development',
  timestamp: '2025-10-18 23:17:32'
}
{
  message: '📞 SIGINT signal received: closing HTTP server',
  level: 'info',
  service: 'klevapay-backend',
  environment: 'development',
  timestamp: '2025-10-18 23:18:29'
}
{
  message: '🔌 Connecting to MongoDB...',
  level: 'info',
  service: 'klevapay-backend',
  environment: 'development',
  timestamp: '2025-10-18 23:18:33'
}
{
  message: '✅ Database connected successfully',
  level: 'info',
  service: 'klevapay-backend',
  environment: 'development',
  timestamp: '2025-10-18 23:18:37'
}
{
  message: '🎯 KlevaPay Backend API v1.0.0 started successfully',
  level: 'info',
  service: 'klevapay-backend',
  environment: 'development',
  timestamp: '2025-10-18 23:18:37'
}
{
  message: '🚀 KlevaPay server listening on http://localhost:4000',
  level: 'info',
  service: 'klevapay-backend',
  environment: 'development',
  timestamp: '2025-10-18 23:18:37'
}
{
  message: '📊 Environment: development',
  level: 'info',
  service: 'klevapay-backend',
  environment: 'development',
  timestamp: '2025-10-18 23:18:37'
}
{
  message: '📝 API Documentation available at http://localhost:4000/api/docs',
  level: 'info',
  service: 'klevapay-backend',
  environment: 'development',
  timestamp: '2025-10-18 23:18:37'
}
{
  message: '🔌 Connecting to MongoDB...',
  level: 'info',
  service: 'klevapay-backend',
  environment: 'development',
  timestamp: '2025-10-18 23:24:15'
}
{
  message: '✅ Database connected successfully',
  level: 'info',
  service: 'klevapay-backend',
  environment: 'development',
  timestamp: '2025-10-18 23:24:18'
}
{
  message: '🎯 KlevaPay Backend API v1.0.0 started successfully',
  level: 'info',
  service: 'klevapay-backend',
  environment: 'development',
  timestamp: '2025-10-18 23:24:18'
}
{
  message: '🚀 KlevaPay server listening on http://localhost:4000',
  level: 'info',
  service: 'klevapay-backend',
  environment: 'development',
  timestamp: '2025-10-18 23:24:18'
}
{
  message: '📊 Environment: development',
  level: 'info',
  service: 'klevapay-backend',
  environment: 'development',
  timestamp: '2025-10-18 23:24:18'
}
{
  message: '📝 API Documentation available at http://localhost:4000/api/docs',
  level: 'info',
  service: 'klevapay-backend',
  environment: 'development',
  timestamp: '2025-10-18 23:24:18'
}
{
  message: '🔌 Connecting to MongoDB...',
  level: 'info',
  service: 'klevapay-backend',
  environment: 'development',
  timestamp: '2025-10-18 23:24:23'
}
{
  message: '✅ Database connected successfully',
  level: 'info',
  service: 'klevapay-backend',
  environment: 'development',
  timestamp: '2025-10-18 23:24:28'
}
{
  message: '🎯 KlevaPay Backend API v1.0.0 started successfully',
  level: 'info',
  service: 'klevapay-backend',
  environment: 'development',
  timestamp: '2025-10-18 23:24:28'
}
{
  message: '🚀 KlevaPay server listening on http://localhost:4000',
  level: 'info',
  service: 'klevapay-backend',
  environment: 'development',
  timestamp: '2025-10-18 23:24:28'
}
{
  message: '📊 Environment: development',
  level: 'info',
  service: 'klevapay-backend',
  environment: 'development',
  timestamp: '2025-10-18 23:24:28'
}
{
  message: '📝 API Documentation available at http://localhost:4000/api/docs',
  level: 'info',
  service: 'klevapay-backend',
  environment: 'development',
  timestamp: '2025-10-18 23:24:28'
}
{
  message: '🔌 Connecting to MongoDB...',
  level: 'info',
  service: 'klevapay-backend',
  environment: 'development',
  timestamp: '2025-10-18 23:33:00'
}
{
  message: '✅ Database connected successfully',
  level: 'info',
  service: 'klevapay-backend',
  environment: 'development',
  timestamp: '2025-10-18 23:33:04'
}
{
  message: '🎯 KlevaPay Backend API v1.0.0 started successfully',
  level: 'info',
  service: 'klevapay-backend',
  environment: 'development',
  timestamp: '2025-10-18 23:33:04'
}
{
  message: '🚀 KlevaPay server listening on http://localhost:4000',
  level: 'info',
  service: 'klevapay-backend',
  environment: 'development',
  timestamp: '2025-10-18 23:33:04'
}
{
  message: '📊 Environment: development',
  level: 'info',
  service: 'klevapay-backend',
  environment: 'development',
  timestamp: '2025-10-18 23:33:04'
}
{
  message: '📝 API Documentation available at http://localhost:4000/api/docs',
  level: 'info',
  service: 'klevapay-backend',
  environment: 'development',
  timestamp: '2025-10-18 23:33:04'
}
{
  message: '🔌 Connecting to MongoDB...',
  level: 'info',
  service: 'klevapay-backend',
  environment: 'development',
  timestamp: '2025-10-19 00:02:44'
}
{
  message: '✅ Database connected successfully',
  level: 'info',
  service: 'klevapay-backend',
  environment: 'development',
  timestamp: '2025-10-19 00:02:46'
}
{
  message: '🎯 KlevaPay Backend API v1.0.0 started successfully',
  level: 'info',
  service: 'klevapay-backend',
  environment: 'development',
  timestamp: '2025-10-19 00:02:46'
}
{
  message: '🚀 KlevaPay server listening on http://localhost:4000',
  level: 'info',
  service: 'klevapay-backend',
  environment: 'development',
  timestamp: '2025-10-19 00:02:46'
}
{
  message: '📊 Environment: development',
  level: 'info',
  service: 'klevapay-backend',
  environment: 'development',
  timestamp: '2025-10-19 00:02:46'
}
{
  message: '📝 API Documentation available at http://localhost:4000/api/docs',
  level: 'info',
  service: 'klevapay-backend',
  environment: 'development',
  timestamp: '2025-10-19 00:02:46'
}
{
  message: '🔌 Connecting to MongoDB...',
  level: 'info',
  service: 'klevapay-backend',
  environment: 'development',
  timestamp: '2025-10-19 00:03:38'
}
{
  message: '✅ Database connected successfully',
  level: 'info',
  service: 'klevapay-backend',
  environment: 'development',
  timestamp: '2025-10-19 00:03:39'
}
{
  message: '🎯 KlevaPay Backend API v1.0.0 started successfully',
  level: 'info',
  service: 'klevapay-backend',
  environment: 'development',
  timestamp: '2025-10-19 00:03:39'
}
{
  message: '🚀 KlevaPay server listening on http://localhost:4000',
  level: 'info',
  service: 'klevapay-backend',
  environment: 'development',
  timestamp: '2025-10-19 00:03:39'
}
{
  message: '📊 Environment: development',
  level: 'info',
  service: 'klevapay-backend',
  environment: 'development',
  timestamp: '2025-10-19 00:03:39'
}
{
  message: '📝 API Documentation available at http://localhost:4000/api/docs',
  level: 'info',
  service: 'klevapay-backend',
  environment: 'development',
  timestamp: '2025-10-19 00:03:39'
}
{
  message: '🔌 Connecting to MongoDB...',
  level: 'info',
  service: 'klevapay-backend',
  environment: 'development',
  timestamp: '2025-10-19 00:03:51'
}
{
  message: '🔌 Connecting to MongoDB...',
  level: 'info',
  service: 'klevapay-backend',
  environment: 'development',
  timestamp: '2025-10-19 00:03:57'
}
{
  message: '✅ Database connected successfully',
  level: 'info',
  service: 'klevapay-backend',
  environment: 'development',
  timestamp: '2025-10-19 00:04:00'
}
{
  message: '🎯 KlevaPay Backend API v1.0.0 started successfully',
  level: 'info',
  service: 'klevapay-backend',
  environment: 'development',
  timestamp: '2025-10-19 00:04:00'
}
{
  message: '🚀 KlevaPay server listening on http://localhost:4000',
  level: 'info',
  service: 'klevapay-backend',
  environment: 'development',
  timestamp: '2025-10-19 00:04:00'
}
{
  message: '📊 Environment: development',
  level: 'info',
  service: 'klevapay-backend',
  environment: 'development',
  timestamp: '2025-10-19 00:04:00'
}
{
  message: '📝 API Documentation available at http://localhost:4000/api/docs',
  level: 'info',
  service: 'klevapay-backend',
  environment: 'development',
  timestamp: '2025-10-19 00:04:00'
}
{
  message: '🔌 Connecting to MongoDB...',
  level: 'info',
  service: 'klevapay-backend',
  environment: 'development',
  timestamp: '2025-10-19 00:06:34'
}
{
  message: '✅ Database connected successfully',
  level: 'info',
  service: 'klevapay-backend',
  environment: 'development',
  timestamp: '2025-10-19 00:06:38'
}
{
  message: '🎯 KlevaPay Backend API v1.0.0 started successfully',
  level: 'info',
  service: 'klevapay-backend',
  environment: 'development',
  timestamp: '2025-10-19 00:06:38'
}
{
  message: '🚀 KlevaPay server listening on http://localhost:4000',
  level: 'info',
  service: 'klevapay-backend',
  environment: 'development',
  timestamp: '2025-10-19 00:06:38'
}
{
  message: '📊 Environment: development',
  level: 'info',
  service: 'klevapay-backend',
  environment: 'development',
  timestamp: '2025-10-19 00:06:38'
}
{
  message: '📝 API Documentation available at http://localhost:4000/api/docs',
  level: 'info',
  service: 'klevapay-backend',
  environment: 'development',
  timestamp: '2025-10-19 00:06:38'
}
{
  message: '🔌 Connecting to MongoDB...',
  level: 'info',
  service: 'klevapay-backend',
  environment: 'development',
  timestamp: '2025-10-19 00:07:37'
}
{
  message: '✅ Database connected successfully',
  level: 'info',
  service: 'klevapay-backend',
  environment: 'development',
  timestamp: '2025-10-19 00:07:40'
}
{
  message: '🎯 KlevaPay Backend API v1.0.0 started successfully',
  level: 'info',
  service: 'klevapay-backend',
  environment: 'development',
  timestamp: '2025-10-19 00:07:40'
}
{
  message: '🚀 KlevaPay server listening on http://localhost:4000',
  level: 'info',
  service: 'klevapay-backend',
  environment: 'development',
  timestamp: '2025-10-19 00:07:40'
}
{
  message: '📊 Environment: development',
  level: 'info',
  service: 'klevapay-backend',
  environment: 'development',
  timestamp: '2025-10-19 00:07:40'
}
{
  message: '📝 API Documentation available at http://localhost:4000/api/docs',
  level: 'info',
  service: 'klevapay-backend',
  environment: 'development',
  timestamp: '2025-10-19 00:07:40'
}
{
  message: '🔌 Connecting to MongoDB...',
  level: 'info',
  service: 'klevapay-backend',
  environment: 'development',
  timestamp: '2025-10-19 00:08:23'
}
{
  message: '✅ Database connected successfully',
  level: 'info',
  service: 'klevapay-backend',
  environment: 'development',
  timestamp: '2025-10-19 00:08:25'
}
{
  message: '🎯 KlevaPay Backend API v1.0.0 started successfully',
  level: 'info',
  service: 'klevapay-backend',
  environment: 'development',
  timestamp: '2025-10-19 00:08:25'
}
{
  message: '🚀 KlevaPay server listening on http://localhost:4000',
  level: 'info',
  service: 'klevapay-backend',
  environment: 'development',
  timestamp: '2025-10-19 00:08:25'
}
{
  message: '📊 Environment: development',
  level: 'info',
  service: 'klevapay-backend',
  environment: 'development',
  timestamp: '2025-10-19 00:08:25'
}
{
  message: '📝 API Documentation available at http://localhost:4000/api/docs',
  level: 'info',
  service: 'klevapay-backend',
  environment: 'development',
  timestamp: '2025-10-19 00:08:25'
}
{
  message: '🔌 Connecting to MongoDB...',
  level: 'info',
  service: 'klevapay-backend',
  environment: 'development',
  timestamp: '2025-10-19 00:12:39'
}
{
  message: '✅ Database connected successfully',
  level: 'info',
  service: 'klevapay-backend',
  environment: 'development',
  timestamp: '2025-10-19 00:12:41'
}
{
  message: '🎯 KlevaPay Backend API v1.0.0 started successfully',
  level: 'info',
  service: 'klevapay-backend',
  environment: 'development',
  timestamp: '2025-10-19 00:12:41'
}
{
  message: '🚀 KlevaPay server listening on http://localhost:4000',
  level: 'info',
  service: 'klevapay-backend',
  environment: 'development',
  timestamp: '2025-10-19 00:12:41'
}
{
  message: '📊 Environment: development',
  level: 'info',
  service: 'klevapay-backend',
  environment: 'development',
  timestamp: '2025-10-19 00:12:41'
}
{
  message: '📝 API Documentation available at http://localhost:4000/api/docs',
  level: 'info',
  service: 'klevapay-backend',
  environment: 'development',
  timestamp: '2025-10-19 00:12:41'
}
{
  message: '🔌 Connecting to MongoDB...',
  level: 'info',
  service: 'klevapay-backend',
  environment: 'development',
  timestamp: '2025-10-19 00:15:18'
}
{
  message: '✅ Database connected successfully',
  level: 'info',
  service: 'klevapay-backend',
  environment: 'development',
  timestamp: '2025-10-19 00:15:22'
}
{
  message: '🎯 KlevaPay Backend API v1.0.0 started successfully',
  level: 'info',
  service: 'klevapay-backend',
  environment: 'development',
  timestamp: '2025-10-19 00:15:22'
}
{
  message: '🚀 KlevaPay server listening on http://localhost:4000',
  level: 'info',
  service: 'klevapay-backend',
  environment: 'development',
  timestamp: '2025-10-19 00:15:22'
}
{
  message: '📊 Environment: development',
  level: 'info',
  service: 'klevapay-backend',
  environment: 'development',
  timestamp: '2025-10-19 00:15:22'
}
{
  message: '📝 API Documentation available at http://localhost:4000/api/docs',
  level: 'info',
  service: 'klevapay-backend',
  environment: 'development',
  timestamp: '2025-10-19 00:15:22'
}
{
  message: '🔌 Connecting to MongoDB...',
  level: 'info',
  service: 'klevapay-backend',
  environment: 'development',
  timestamp: '2025-10-19 00:27:39'
}
{
  message: '✅ Database connected successfully',
  level: 'info',
  service: 'klevapay-backend',
  environment: 'development',
  timestamp: '2025-10-19 00:27:42'
}
{
  message: '🎯 KlevaPay Backend API v1.0.0 started successfully',
  level: 'info',
  service: 'klevapay-backend',
  environment: 'development',
  timestamp: '2025-10-19 00:27:42'
}
{
  message: '🚀 KlevaPay server listening on http://localhost:4000',
  level: 'info',
  service: 'klevapay-backend',
  environment: 'development',
  timestamp: '2025-10-19 00:27:42'
}
{
  message: '📊 Environment: development',
  level: 'info',
  service: 'klevapay-backend',
  environment: 'development',
  timestamp: '2025-10-19 00:27:42'
}
{
  message: '📝 API Documentation available at http://localhost:4000/api/docs',
  level: 'info',
  service: 'klevapay-backend',
  environment: 'development',
  timestamp: '2025-10-19 00:27:42'
}
{
  message: '🔌 Connecting to MongoDB...',
  level: 'info',
  service: 'klevapay-backend',
  environment: 'development',
  timestamp: '2025-10-19 00:35:24'
}
{
  message: '✅ Database connected successfully',
  level: 'info',
  service: 'klevapay-backend',
  environment: 'development',
  timestamp: '2025-10-19 00:35:27'
}
{
  message: '🎯 KlevaPay Backend API v1.0.0 started successfully',
  level: 'info',
  service: 'klevapay-backend',
  environment: 'development',
  timestamp: '2025-10-19 00:35:27'
}
{
  message: '🚀 KlevaPay server listening on http://localhost:4000',
  level: 'info',
  service: 'klevapay-backend',
  environment: 'development',
  timestamp: '2025-10-19 00:35:27'
}
{
  message: '📊 Environment: development',
  level: 'info',
  service: 'klevapay-backend',
  environment: 'development',
  timestamp: '2025-10-19 00:35:27'
}
{
  message: '📝 API Documentation available at http://localhost:4000/api/docs',
  level: 'info',
  service: 'klevapay-backend',
  environment: 'development',
  timestamp: '2025-10-19 00:35:27'
}
{
  message: '🔌 Connecting to MongoDB...',
  level: 'info',
  service: 'klevapay-backend',
  environment: 'development',
  timestamp: '2025-10-19 00:44:06'
}
{
  message: '✅ Database connected successfully',
  level: 'info',
  service: 'klevapay-backend',
  environment: 'development',
  timestamp: '2025-10-19 00:44:08'
}
{
  message: '🎯 KlevaPay Backend API v1.0.0 started successfully',
  level: 'info',
  service: 'klevapay-backend',
  environment: 'development',
  timestamp: '2025-10-19 00:44:08'
}
{
  message: '🚀 KlevaPay server listening on http://localhost:4000',
  level: 'info',
  service: 'klevapay-backend',
  environment: 'development',
  timestamp: '2025-10-19 00:44:08'
}
{
  message: '📊 Environment: development',
  level: 'info',
  service: 'klevapay-backend',
  environment: 'development',
  timestamp: '2025-10-19 00:44:08'
}
{
  message: '📝 API Documentation available at http://localhost:4000/api/docs',
  level: 'info',
  service: 'klevapay-backend',
  environment: 'development',
  timestamp: '2025-10-19 00:44:08'
}
{
  message: '🔌 Connecting to MongoDB...',
  level: 'info',
  service: 'klevapay-backend',
  environment: 'development',
  timestamp: '2025-10-19 00:44:40'
}
{
  message: '✅ Database connected successfully',
  level: 'info',
  service: 'klevapay-backend',
  environment: 'development',
  timestamp: '2025-10-19 00:44:41'
}
{
  message: '🎯 KlevaPay Backend API v1.0.0 started successfully',
  level: 'info',
  service: 'klevapay-backend',
  environment: 'development',
  timestamp: '2025-10-19 00:44:41'
}
{
  message: '🚀 KlevaPay server listening on http://localhost:4000',
  level: 'info',
  service: 'klevapay-backend',
  environment: 'development',
  timestamp: '2025-10-19 00:44:41'
}
{
  message: '📊 Environment: development',
  level: 'info',
  service: 'klevapay-backend',
  environment: 'development',
  timestamp: '2025-10-19 00:44:41'
}
{
  message: '📝 API Documentation available at http://localhost:4000/api/docs',
  level: 'info',
  service: 'klevapay-backend',
  environment: 'development',
  timestamp: '2025-10-19 00:44:41'
}
{
  message: '🔌 Connecting to MongoDB...',
  level: 'info',
  service: 'klevapay-backend',
  environment: 'development',
  timestamp: '2025-10-19 00:44:51'
}
{
  message: '✅ Database connected successfully',
  level: 'info',
  service: 'klevapay-backend',
  environment: 'development',
  timestamp: '2025-10-19 00:44:53'
}
{
  message: '🎯 KlevaPay Backend API v1.0.0 started successfully',
  level: 'info',
  service: 'klevapay-backend',
  environment: 'development',
  timestamp: '2025-10-19 00:44:53'
}
{
  message: '🚀 KlevaPay server listening on http://localhost:4000',
  level: 'info',
  service: 'klevapay-backend',
  environment: 'development',
  timestamp: '2025-10-19 00:44:53'
}
{
  message: '📊 Environment: development',
  level: 'info',
  service: 'klevapay-backend',
  environment: 'development',
  timestamp: '2025-10-19 00:44:53'
}
{
  message: '📝 API Documentation available at http://localhost:4000/api/docs',
  level: 'info',
  service: 'klevapay-backend',
  environment: 'development',
  timestamp: '2025-10-19 00:44:53'
}
{
  message: '🔌 Connecting to MongoDB...',
  level: 'info',
  service: 'klevapay-backend',
  environment: 'development',
  timestamp: '2025-10-19 00:44:57'
}
{
  message: '✅ Database connected successfully',
  level: 'info',
  service: 'klevapay-backend',
  environment: 'development',
  timestamp: '2025-10-19 00:44:59'
}
{
  message: '🎯 KlevaPay Backend API v1.0.0 started successfully',
  level: 'info',
  service: 'klevapay-backend',
  environment: 'development',
  timestamp: '2025-10-19 00:44:59'
}
{
  message: '🚀 KlevaPay server listening on http://localhost:4000',
  level: 'info',
  service: 'klevapay-backend',
  environment: 'development',
  timestamp: '2025-10-19 00:44:59'
}
{
  message: '📊 Environment: development',
  level: 'info',
  service: 'klevapay-backend',
  environment: 'development',
  timestamp: '2025-10-19 00:44:59'
}
{
  message: '📝 API Documentation available at http://localhost:4000/api/docs',
  level: 'info',
  service: 'klevapay-backend',
  environment: 'development',
  timestamp: '2025-10-19 00:44:59'
}
{
  message: '🔌 Connecting to MongoDB...',
  level: 'info',
  service: 'klevapay-backend',
  environment: 'development',
  timestamp: '2025-10-19 00:56:08'
}
{
  message: '✅ Database connected successfully',
  level: 'info',
  service: 'klevapay-backend',
  environment: 'development',
  timestamp: '2025-10-19 00:56:10'
}
{
  message: '🎯 KlevaPay Backend API v1.0.0 started successfully',
  level: 'info',
  service: 'klevapay-backend',
  environment: 'development',
  timestamp: '2025-10-19 00:56:10'
}
{
  message: '🚀 KlevaPay server listening on http://localhost:4000',
  level: 'info',
  service: 'klevapay-backend',
  environment: 'development',
  timestamp: '2025-10-19 00:56:10'
}
{
  message: '📊 Environment: development',
  level: 'info',
  service: 'klevapay-backend',
  environment: 'development',
  timestamp: '2025-10-19 00:56:10'
}
{
  message: '📝 API Documentation available at http://localhost:4000/api/docs',
  level: 'info',
  service: 'klevapay-backend',
  environment: 'development',
  timestamp: '2025-10-19 00:56:10'
}
{
  message: '🔌 Connecting to MongoDB...',
  level: 'info',
  service: 'klevapay-backend',
  environment: 'development',
  timestamp: '2025-10-19 01:01:01'
}
{
  message: '✅ Database connected successfully',
  level: 'info',
  service: 'klevapay-backend',
  environment: 'development',
  timestamp: '2025-10-19 01:01:04'
}
{
  message: '🎯 KlevaPay Backend API v1.0.0 started successfully',
  level: 'info',
  service: 'klevapay-backend',
  environment: 'development',
  timestamp: '2025-10-19 01:01:04'
}
{
  message: '🚀 KlevaPay server listening on http://localhost:4000',
  level: 'info',
  service: 'klevapay-backend',
  environment: 'development',
  timestamp: '2025-10-19 01:01:04'
}
{
  message: '📊 Environment: development',
  level: 'info',
  service: 'klevapay-backend',
  environment: 'development',
  timestamp: '2025-10-19 01:01:04'
}
{
  message: '📝 API Documentation available at http://localhost:4000/api/docs',
  level: 'info',
  service: 'klevapay-backend',
  environment: 'development',
  timestamp: '2025-10-19 01:01:04'
}
{
  message: '🔌 Connecting to MongoDB...',
  level: 'info',
  service: 'klevapay-backend',
  environment: 'development',
  timestamp: '2025-10-19 01:09:11'
}
{
  message: '✅ Database connected successfully',
  level: 'info',
  service: 'klevapay-backend',
  environment: 'development',
  timestamp: '2025-10-19 01:09:13'
}
{
  message: '🎯 KlevaPay Backend API v1.0.0 started successfully',
  level: 'info',
  service: 'klevapay-backend',
  environment: 'development',
  timestamp: '2025-10-19 01:09:13'
}
{
  message: '🚀 KlevaPay server listening on http://localhost:4000',
  level: 'info',
  service: 'klevapay-backend',
  environment: 'development',
  timestamp: '2025-10-19 01:09:13'
}
{
  message: '📊 Environment: development',
  level: 'info',
  service: 'klevapay-backend',
  environment: 'development',
  timestamp: '2025-10-19 01:09:13'
}
{
  message: '📝 API Documentation available at http://localhost:4000/api/docs',
  level: 'info',
  service: 'klevapay-backend',
  environment: 'development',
  timestamp: '2025-10-19 01:09:13'
}
{
  message: '🔌 Connecting to MongoDB...',
  level: 'info',
  service: 'klevapay-backend',
  environment: 'development',
  timestamp: '2025-10-19 01:10:04'
}
{
  message: '✅ Database connected successfully',
  level: 'info',
  service: 'klevapay-backend',
  environment: 'development',
  timestamp: '2025-10-19 01:10:06'
}
{
  message: '🎯 KlevaPay Backend API v1.0.0 started successfully',
  level: 'info',
  service: 'klevapay-backend',
  environment: 'development',
  timestamp: '2025-10-19 01:10:06'
}
{
  message: '🚀 KlevaPay server listening on http://localhost:4000',
  level: 'info',
  service: 'klevapay-backend',
  environment: 'development',
  timestamp: '2025-10-19 01:10:06'
}
{
  message: '📊 Environment: development',
  level: 'info',
  service: 'klevapay-backend',
  environment: 'development',
  timestamp: '2025-10-19 01:10:06'
}
{
  message: '📝 API Documentation available at http://localhost:4000/api/docs',
  level: 'info',
  service: 'klevapay-backend',
  environment: 'development',
  timestamp: '2025-10-19 01:10:06'
}
{
  message: '🔌 Connecting to MongoDB...',
  level: 'info',
  service: 'klevapay-backend',
  environment: 'development',
  timestamp: '2025-10-19 01:10:46'
}
{
  message: '✅ Database connected successfully',
  level: 'info',
  service: 'klevapay-backend',
  environment: 'development',
  timestamp: '2025-10-19 01:10:48'
}
{
  message: '🎯 KlevaPay Backend API v1.0.0 started successfully',
  level: 'info',
  service: 'klevapay-backend',
  environment: 'development',
  timestamp: '2025-10-19 01:10:48'
}
{
  message: '🚀 KlevaPay server listening on http://localhost:4000',
  level: 'info',
  service: 'klevapay-backend',
  environment: 'development',
  timestamp: '2025-10-19 01:10:48'
}
{
  message: '📊 Environment: development',
  level: 'info',
  service: 'klevapay-backend',
  environment: 'development',
  timestamp: '2025-10-19 01:10:48'
}
{
  message: '📝 API Documentation available at http://localhost:4000/api/docs',
  level: 'info',
  service: 'klevapay-backend',
  environment: 'development',
  timestamp: '2025-10-19 01:10:48'
}
{
  message: '🔌 Connecting to MongoDB...',
  level: 'info',
  service: 'klevapay-backend',
  environment: 'development',
  timestamp: '2025-10-19 01:17:21'
}
{
  message: '✅ Database connected successfully',
  level: 'info',
  service: 'klevapay-backend',
  environment: 'development',
  timestamp: '2025-10-19 01:17:23'
}
{
  message: '🎯 KlevaPay Backend API v1.0.0 started successfully',
  level: 'info',
  service: 'klevapay-backend',
  environment: 'development',
  timestamp: '2025-10-19 01:17:23'
}
{
  message: '🚀 KlevaPay server listening on http://localhost:4000',
  level: 'info',
  service: 'klevapay-backend',
  environment: 'development',
  timestamp: '2025-10-19 01:17:23'
}
{
  message: '📊 Environment: development',
  level: 'info',
  service: 'klevapay-backend',
  environment: 'development',
  timestamp: '2025-10-19 01:17:23'
}
{
  message: '📝 API Documentation available at http://localhost:4000/api/docs',
  level: 'info',
  service: 'klevapay-backend',
  environment: 'development',
  timestamp: '2025-10-19 01:17:23'
}
{
  message: '🔌 Connecting to MongoDB...',
  level: 'info',
  service: 'klevapay-backend',
  environment: 'development',
  timestamp: '2025-10-19 01:17:38'
}
{
  message: '✅ Database connected successfully',
  level: 'info',
  service: 'klevapay-backend',
  environment: 'development',
  timestamp: '2025-10-19 01:17:39'
}
{
  message: '🎯 KlevaPay Backend API v1.0.0 started successfully',
  level: 'info',
  service: 'klevapay-backend',
  environment: 'development',
  timestamp: '2025-10-19 01:17:39'
}
{
  message: '🚀 KlevaPay server listening on http://localhost:4000',
  level: 'info',
  service: 'klevapay-backend',
  environment: 'development',
  timestamp: '2025-10-19 01:17:40'
}
{
  message: '📊 Environment: development',
  level: 'info',
  service: 'klevapay-backend',
  environment: 'development',
  timestamp: '2025-10-19 01:17:40'
}
{
  message: '📝 API Documentation available at http://localhost:4000/api/docs',
  level: 'info',
  service: 'klevapay-backend',
  environment: 'development',
  timestamp: '2025-10-19 01:17:40'
}
{
  message: '🔌 Connecting to MongoDB...',
  level: 'info',
  service: 'klevapay-backend',
  environment: 'development',
  timestamp: '2025-10-19 01:17:50'
}
{
  message: '✅ Database connected successfully',
  level: 'info',
  service: 'klevapay-backend',
  environment: 'development',
  timestamp: '2025-10-19 01:17:51'
}
{
  message: '🎯 KlevaPay Backend API v1.0.0 started successfully',
  level: 'info',
  service: 'klevapay-backend',
  environment: 'development',
  timestamp: '2025-10-19 01:17:51'
}
{
  message: '🚀 KlevaPay server listening on http://localhost:4000',
  level: 'info',
  service: 'klevapay-backend',
  environment: 'development',
  timestamp: '2025-10-19 01:17:51'
}
{
  message: '📊 Environment: development',
  level: 'info',
  service: 'klevapay-backend',
  environment: 'development',
  timestamp: '2025-10-19 01:17:51'
}
{
  message: '📝 API Documentation available at http://localhost:4000/api/docs',
  level: 'info',
  service: 'klevapay-backend',
  environment: 'development',
  timestamp: '2025-10-19 01:17:51'
}
{
  message: '🔌 Connecting to MongoDB...',
  level: 'info',
  service: 'klevapay-backend',
  environment: 'development',
  timestamp: '2025-10-19 01:18:49'
}
{
  message: '✅ Database connected successfully',
  level: 'info',
  service: 'klevapay-backend',
  environment: 'development',
  timestamp: '2025-10-19 01:18:51'
}
{
  message: '🎯 KlevaPay Backend API v1.0.0 started successfully',
  level: 'info',
  service: 'klevapay-backend',
  environment: 'development',
  timestamp: '2025-10-19 01:18:51'
}
{
  message: '🚀 KlevaPay server listening on http://localhost:4000',
  level: 'info',
  service: 'klevapay-backend',
  environment: 'development',
  timestamp: '2025-10-19 01:18:51'
}
{
  message: '📊 Environment: development',
  level: 'info',
  service: 'klevapay-backend',
  environment: 'development',
  timestamp: '2025-10-19 01:18:51'
}
{
  message: '📝 API Documentation available at http://localhost:4000/api/docs',
  level: 'info',
  service: 'klevapay-backend',
  environment: 'development',
  timestamp: '2025-10-19 01:18:51'
}
{
  message: '🔌 Connecting to MongoDB...',
  level: 'info',
  service: 'klevapay-backend',
  environment: 'development',
  timestamp: '2025-10-19 01:22:06'
}
{
  message: '✅ Database connected successfully',
  level: 'info',
  service: 'klevapay-backend',
  environment: 'development',
  timestamp: '2025-10-19 01:22:07'
}
{
  message: '🎯 KlevaPay Backend API v1.0.0 started successfully',
  level: 'info',
  service: 'klevapay-backend',
  environment: 'development',
  timestamp: '2025-10-19 01:22:07'
}
{
  message: '🚀 KlevaPay server listening on http://localhost:4000',
  level: 'info',
  service: 'klevapay-backend',
  environment: 'development',
  timestamp: '2025-10-19 01:22:07'
}
{
  message: '📊 Environment: development',
  level: 'info',
  service: 'klevapay-backend',
  environment: 'development',
  timestamp: '2025-10-19 01:22:07'
}
{
  message: '📝 API Documentation available at http://localhost:4000/api/docs',
  level: 'info',
  service: 'klevapay-backend',
  environment: 'development',
  timestamp: '2025-10-19 01:22:07'
}
{
  message: '🔌 Connecting to MongoDB...',
  level: 'info',
  service: 'klevapay-backend',
  environment: 'development',
  timestamp: '2025-10-19 01:23:49'
}
{
  message: '✅ Database connected successfully',
  level: 'info',
  service: 'klevapay-backend',
  environment: 'development',
  timestamp: '2025-10-19 01:23:51'
}
{
  message: '🎯 KlevaPay Backend API v1.0.0 started successfully',
  level: 'info',
  service: 'klevapay-backend',
  environment: 'development',
  timestamp: '2025-10-19 01:23:51'
}
{
  message: '🚀 KlevaPay server listening on http://localhost:4000',
  level: 'info',
  service: 'klevapay-backend',
  environment: 'development',
  timestamp: '2025-10-19 01:23:51'
}
{
  message: '📊 Environment: development',
  level: 'info',
  service: 'klevapay-backend',
  environment: 'development',
  timestamp: '2025-10-19 01:23:51'
}
{
  message: '📝 API Documentation available at http://localhost:4000/api/docs',
  level: 'info',
  service: 'klevapay-backend',
  environment: 'development',
  timestamp: '2025-10-19 01:23:51'
}
{
  service: 'klevapay-backend',
  environment: 'development',
  requestId: 'hurj3yq2t',
  name: 'ApiError',
  message: 'Application Error Route /api/crypto/remove-liquidity not found',
  stack: 'ApiError: Route /api/crypto/remove-liquidity not found\n' +
    '    at ApiError.notFound (/home/gafar/kleva/backend-klevapay/lib/ApiError.js:57:12)\n' +
    '    at notFoundHandler (/home/gafar/kleva/backend-klevapay/middlewares/errorHandler.js:96:26)\n' +
    '    at Layer.handle [as handle_request] (/home/gafar/kleva/backend-klevapay/node_modules/express/lib/router/layer.js:95:5)\n' +
    '    at trim_prefix (/home/gafar/kleva/backend-klevapay/node_modules/express/lib/router/index.js:328:13)\n' +
    '    at /home/gafar/kleva/backend-klevapay/node_modules/express/lib/router/index.js:286:9\n' +
    '    at Function.process_params (/home/gafar/kleva/backend-klevapay/node_modules/express/lib/router/index.js:346:12)\n' +
    '    at next (/home/gafar/kleva/backend-klevapay/node_modules/express/lib/router/index.js:280:10)\n' +
    '    at urlencodedParser (/home/gafar/kleva/backend-klevapay/node_modules/body-parser/lib/types/urlencoded.js:85:7)\n' +
    '    at Layer.handle [as handle_request] (/home/gafar/kleva/backend-klevapay/node_modules/express/lib/router/layer.js:95:5)\n' +
    '    at trim_prefix (/home/gafar/kleva/backend-klevapay/node_modules/express/lib/router/index.js:328:13)',
  statusCode: 404,
  method: 'GET',
  url: '/api/crypto/remove-liquidity',
  userAgent: 'PostmanRuntime/7.49.0',
  ip: '::1',
  level: 'error',
  timestamp: '2025-10-19 01:25:24'
}
{
  message: '::1 - - [19/Oct/2025:00:25:24 +0000] "GET /api/crypto/remove-liquidity HTTP/1.1" 404 1258 "-" "PostmanRuntime/7.49.0"',
  level: 'info',
  service: 'klevapay-backend',
  environment: 'development',
  requestId: 'hurj3yq2t',
  timestamp: '2025-10-19 01:25:24'
}
{
  message: '🔌 Connecting to MongoDB...',
  level: 'info',
  service: 'klevapay-backend',
  environment: 'development',
  timestamp: '2025-10-19 01:25:34'
}
{
  message: '✅ Database connected successfully',
  level: 'info',
  service: 'klevapay-backend',
  environment: 'development',
  timestamp: '2025-10-19 01:25:36'
}
{
  message: '🎯 KlevaPay Backend API v1.0.0 started successfully',
  level: 'info',
  service: 'klevapay-backend',
  environment: 'development',
  timestamp: '2025-10-19 01:25:36'
}
{
  message: '🚀 KlevaPay server listening on http://localhost:4000',
  level: 'info',
  service: 'klevapay-backend',
  environment: 'development',
  timestamp: '2025-10-19 01:25:36'
}
{
  message: '📊 Environment: development',
  level: 'info',
  service: 'klevapay-backend',
  environment: 'development',
  timestamp: '2025-10-19 01:25:36'
}
{
  message: '📝 API Documentation available at http://localhost:4000/api/docs',
  level: 'info',
  service: 'klevapay-backend',
  environment: 'development',
  timestamp: '2025-10-19 01:25:36'
}
{
  service: 'klevapay-backend',
  environment: 'development',
  requestId: 'hxbho00pc',
  name: 'ApiError',
  message: 'Application Error Route /api/crypto/remove-liquidity not found',
  stack: 'ApiError: Route /api/crypto/remove-liquidity not found\n' +
    '    at ApiError.notFound (/home/gafar/kleva/backend-klevapay/lib/ApiError.js:57:12)\n' +
    '    at notFoundHandler (/home/gafar/kleva/backend-klevapay/middlewares/errorHandler.js:96:26)\n' +
    '    at Layer.handle [as handle_request] (/home/gafar/kleva/backend-klevapay/node_modules/express/lib/router/layer.js:95:5)\n' +
    '    at trim_prefix (/home/gafar/kleva/backend-klevapay/node_modules/express/lib/router/index.js:328:13)\n' +
    '    at /home/gafar/kleva/backend-klevapay/node_modules/express/lib/router/index.js:286:9\n' +
    '    at Function.process_params (/home/gafar/kleva/backend-klevapay/node_modules/express/lib/router/index.js:346:12)\n' +
    '    at next (/home/gafar/kleva/backend-klevapay/node_modules/express/lib/router/index.js:280:10)\n' +
    '    at urlencodedParser (/home/gafar/kleva/backend-klevapay/node_modules/body-parser/lib/types/urlencoded.js:85:7)\n' +
    '    at Layer.handle [as handle_request] (/home/gafar/kleva/backend-klevapay/node_modules/express/lib/router/layer.js:95:5)\n' +
    '    at trim_prefix (/home/gafar/kleva/backend-klevapay/node_modules/express/lib/router/index.js:328:13)',
  statusCode: 404,
  method: 'GET',
  url: '/api/crypto/remove-liquidity',
  userAgent: 'PostmanRuntime/7.49.0',
  ip: '::1',
  level: 'error',
  timestamp: '2025-10-19 01:25:37'
}
{
  message: '::1 - - [19/Oct/2025:00:25:37 +0000] "GET /api/crypto/remove-liquidity HTTP/1.1" 404 1258 "-" "PostmanRuntime/7.49.0"',
  level: 'info',
  service: 'klevapay-backend',
  environment: 'development',
  requestId: 'hxbho00pc',
  timestamp: '2025-10-19 01:25:37'
}
{
  message: '📞 SIGINT signal received: closing HTTP server',
  level: 'info',
  service: 'klevapay-backend',
  environment: 'development',
  requestId: 'hxbho00pc',
  timestamp: '2025-10-19 01:25:44'
}
{
  message: '🔌 Connecting to MongoDB...',
  level: 'info',
  service: 'klevapay-backend',
  environment: 'development',
  timestamp: '2025-10-19 01:25:46'
}
{
  message: '✅ Database connected successfully',
  level: 'info',
  service: 'klevapay-backend',
  environment: 'development',
  timestamp: '2025-10-19 01:25:48'
}
{
  message: '🎯 KlevaPay Backend API v1.0.0 started successfully',
  level: 'info',
  service: 'klevapay-backend',
  environment: 'development',
  timestamp: '2025-10-19 01:25:48'
}
{
  message: '🚀 KlevaPay server listening on http://localhost:4000',
  level: 'info',
  service: 'klevapay-backend',
  environment: 'development',
  timestamp: '2025-10-19 01:25:48'
}
{
  message: '📊 Environment: development',
  level: 'info',
  service: 'klevapay-backend',
  environment: 'development',
  timestamp: '2025-10-19 01:25:48'
}
{
  message: '📝 API Documentation available at http://localhost:4000/api/docs',
  level: 'info',
  service: 'klevapay-backend',
  environment: 'development',
  timestamp: '2025-10-19 01:25:48'
}
{
  service: 'klevapay-backend',
  environment: 'development',
  requestId: 'nve0v1i2d',
  name: 'ApiError',
  message: 'Application Error Route /api/crypto/remove-liquidity not found',
  stack: 'ApiError: Route /api/crypto/remove-liquidity not found\n' +
    '    at ApiError.notFound (/home/gafar/kleva/backend-klevapay/lib/ApiError.js:57:12)\n' +
    '    at notFoundHandler (/home/gafar/kleva/backend-klevapay/middlewares/errorHandler.js:96:26)\n' +
    '    at Layer.handle [as handle_request] (/home/gafar/kleva/backend-klevapay/node_modules/express/lib/router/layer.js:95:5)\n' +
    '    at trim_prefix (/home/gafar/kleva/backend-klevapay/node_modules/express/lib/router/index.js:328:13)\n' +
    '    at /home/gafar/kleva/backend-klevapay/node_modules/express/lib/router/index.js:286:9\n' +
    '    at Function.process_params (/home/gafar/kleva/backend-klevapay/node_modules/express/lib/router/index.js:346:12)\n' +
    '    at next (/home/gafar/kleva/backend-klevapay/node_modules/express/lib/router/index.js:280:10)\n' +
    '    at urlencodedParser (/home/gafar/kleva/backend-klevapay/node_modules/body-parser/lib/types/urlencoded.js:85:7)\n' +
    '    at Layer.handle [as handle_request] (/home/gafar/kleva/backend-klevapay/node_modules/express/lib/router/layer.js:95:5)\n' +
    '    at trim_prefix (/home/gafar/kleva/backend-klevapay/node_modules/express/lib/router/index.js:328:13)',
  statusCode: 404,
  method: 'GET',
  url: '/api/crypto/remove-liquidity',
  userAgent: 'PostmanRuntime/7.49.0',
  ip: '::1',
  level: 'error',
  timestamp: '2025-10-19 01:25:52'
}
{
  message: '::1 - - [19/Oct/2025:00:25:52 +0000] "GET /api/crypto/remove-liquidity HTTP/1.1" 404 1258 "-" "PostmanRuntime/7.49.0"',
  level: 'info',
  service: 'klevapay-backend',
  environment: 'development',
  requestId: 'nve0v1i2d',
  timestamp: '2025-10-19 01:25:52'
}
{
  message: '🔌 Connecting to MongoDB...',
  level: 'info',
  service: 'klevapay-backend',
  environment: 'development',
  timestamp: '2025-10-19 01:28:48'
}
{
  message: '✅ Database connected successfully',
  level: 'info',
  service: 'klevapay-backend',
  environment: 'development',
  timestamp: '2025-10-19 01:28:50'
}
{
  message: '🎯 KlevaPay Backend API v1.0.0 started successfully',
  level: 'info',
  service: 'klevapay-backend',
  environment: 'development',
  timestamp: '2025-10-19 01:28:50'
}
{
  message: '🚀 KlevaPay server listening on http://localhost:4000',
  level: 'info',
  service: 'klevapay-backend',
  environment: 'development',
  timestamp: '2025-10-19 01:28:50'
}
{
  message: '📊 Environment: development',
  level: 'info',
  service: 'klevapay-backend',
  environment: 'development',
  timestamp: '2025-10-19 01:28:50'
}
{
  message: '📝 API Documentation available at http://localhost:4000/api/docs',
  level: 'info',
  service: 'klevapay-backend',
  environment: 'development',
  timestamp: '2025-10-19 01:28:50'
}
{
  message: '📞 SIGINT signal received: closing HTTP server',
  level: 'info',
  service: 'klevapay-backend',
  environment: 'development',
  timestamp: '2025-10-19 01:30:00'
}
{
  message: '🔌 Connecting to MongoDB...',
  level: 'info',
  service: 'klevapay-backend',
  environment: 'development',
  timestamp: '2025-10-19 07:58:04'
}
{
  message: '✅ Database connected successfully',
  level: 'info',
  service: 'klevapay-backend',
  environment: 'development',
  timestamp: '2025-10-19 07:58:06'
}
{
  message: '🎯 KlevaPay Backend API v1.0.0 started successfully',
  level: 'info',
  service: 'klevapay-backend',
  environment: 'development',
  timestamp: '2025-10-19 07:58:06'
}
{
  message: '🚀 KlevaPay server listening on http://localhost:4000',
  level: 'info',
  service: 'klevapay-backend',
  environment: 'development',
  timestamp: '2025-10-19 07:58:06'
}
{
  message: '📊 Environment: development',
  level: 'info',
  service: 'klevapay-backend',
  environment: 'development',
  timestamp: '2025-10-19 07:58:06'
}
{
  message: '📝 API Documentation available at http://localhost:4000/api/docs',
  level: 'info',
  service: 'klevapay-backend',
  environment: 'development',
  timestamp: '2025-10-19 07:58:06'
}
{
  service: 'klevapay-backend',
  environment: 'development',
  name: 'ApiError',
  message: 'Application Error No token provided',
  stack: 'ApiError: No token provided\n' +
    '    at ApiError.unauthorized (/home/gafar/kleva/backend-klevapay/lib/ApiError.js:37:12)\n' +
    '    at exports.protect (/home/gafar/kleva/backend-klevapay/middlewares/authmiddleware.js:8:20)\n' +
    '    at Layer.handle [as handle_request] (/home/gafar/kleva/backend-klevapay/node_modules/express/lib/router/layer.js:95:5)\n' +
    '    at next (/home/gafar/kleva/backend-klevapay/node_modules/express/lib/router/route.js:149:13)\n' +
    '    at Route.dispatch (/home/gafar/kleva/backend-klevapay/node_modules/express/lib/router/route.js:119:3)\n' +
    '    at Layer.handle [as handle_request] (/home/gafar/kleva/backend-klevapay/node_modules/express/lib/router/layer.js:95:5)\n' +
    '    at /home/gafar/kleva/backend-klevapay/node_modules/express/lib/router/index.js:284:15\n' +
    '    at Function.process_params (/home/gafar/kleva/backend-klevapay/node_modules/express/lib/router/index.js:346:12)\n' +
    '    at next (/home/gafar/kleva/backend-klevapay/node_modules/express/lib/router/index.js:280:10)\n' +
    '    at Function.handle (/home/gafar/kleva/backend-klevapay/node_modules/express/lib/router/index.js:175:3)',
  statusCode: 401,
  requestId: undefined,
  method: 'POST',
  url: '/api/crypto/credit-merchant',
  userAgent: 'PostmanRuntime/7.49.0',
  ip: '::1',
  level: 'error',
  timestamp: '2025-10-19 07:59:22'
}
{
  message: '🔌 Connecting to MongoDB...',
  level: 'info',
  service: 'klevapay-backend',
  environment: 'development',
  timestamp: '2025-10-19 07:59:35'
}
{
  message: '✅ Database connected successfully',
  level: 'info',
  service: 'klevapay-backend',
  environment: 'development',
  timestamp: '2025-10-19 07:59:37'
}
{
  message: '🎯 KlevaPay Backend API v1.0.0 started successfully',
  level: 'info',
  service: 'klevapay-backend',
  environment: 'development',
  timestamp: '2025-10-19 07:59:37'
}
{
  message: '🚀 KlevaPay server listening on http://localhost:4000',
  level: 'info',
  service: 'klevapay-backend',
  environment: 'development',
  timestamp: '2025-10-19 07:59:37'
}
{
  message: '📊 Environment: development',
  level: 'info',
  service: 'klevapay-backend',
  environment: 'development',
  timestamp: '2025-10-19 07:59:37'
}
{
  message: '📝 API Documentation available at http://localhost:4000/api/docs',
  level: 'info',
  service: 'klevapay-backend',
  environment: 'development',
  timestamp: '2025-10-19 07:59:37'
}
{
  service: 'klevapay-backend',
  environment: 'development',
  name: 'ApiError',
  message: 'Application Error No token provided',
  stack: 'ApiError: No token provided\n' +
    '    at ApiError.unauthorized (/home/gafar/kleva/backend-klevapay/lib/ApiError.js:37:12)\n' +
    '    at exports.protect (/home/gafar/kleva/backend-klevapay/middlewares/authmiddleware.js:8:20)\n' +
    '    at Layer.handle [as handle_request] (/home/gafar/kleva/backend-klevapay/node_modules/express/lib/router/layer.js:95:5)\n' +
    '    at next (/home/gafar/kleva/backend-klevapay/node_modules/express/lib/router/route.js:149:13)\n' +
    '    at Route.dispatch (/home/gafar/kleva/backend-klevapay/node_modules/express/lib/router/route.js:119:3)\n' +
    '    at Layer.handle [as handle_request] (/home/gafar/kleva/backend-klevapay/node_modules/express/lib/router/layer.js:95:5)\n' +
    '    at /home/gafar/kleva/backend-klevapay/node_modules/express/lib/router/index.js:284:15\n' +
    '    at Function.process_params (/home/gafar/kleva/backend-klevapay/node_modules/express/lib/router/index.js:346:12)\n' +
    '    at next (/home/gafar/kleva/backend-klevapay/node_modules/express/lib/router/index.js:280:10)\n' +
    '    at Function.handle (/home/gafar/kleva/backend-klevapay/node_modules/express/lib/router/index.js:175:3)',
  statusCode: 401,
  requestId: undefined,
  method: 'POST',
  url: '/api/crypto/add-liquidity',
  userAgent: 'PostmanRuntime/7.49.0',
  ip: '::1',
  level: 'error',
  timestamp: '2025-10-19 08:01:48'
}
{
  message: '🔌 Connecting to MongoDB...',
  level: 'info',
  service: 'klevapay-backend',
  environment: 'development',
  timestamp: '2025-10-19 08:01:59'
}
{
  message: '✅ Database connected successfully',
  level: 'info',
  service: 'klevapay-backend',
  environment: 'development',
  timestamp: '2025-10-19 08:02:02'
}
{
  message: '🎯 KlevaPay Backend API v1.0.0 started successfully',
  level: 'info',
  service: 'klevapay-backend',
  environment: 'development',
  timestamp: '2025-10-19 08:02:02'
}
{
  message: '🚀 KlevaPay server listening on http://localhost:4000',
  level: 'info',
  service: 'klevapay-backend',
  environment: 'development',
  timestamp: '2025-10-19 08:02:02'
}
{
  message: '📊 Environment: development',
  level: 'info',
  service: 'klevapay-backend',
  environment: 'development',
  timestamp: '2025-10-19 08:02:02'
}
{
  message: '📝 API Documentation available at http://localhost:4000/api/docs',
  level: 'info',
  service: 'klevapay-backend',
  environment: 'development',
  timestamp: '2025-10-19 08:02:02'
}
{
  message: '📞 SIGINT signal received: closing HTTP server',
  level: 'info',
  service: 'klevapay-backend',
  environment: 'development',
  timestamp: '2025-10-19 08:06:44'
}
{
  message: '🔌 Connecting to MongoDB...',
  level: 'info',
  service: 'klevapay-backend',
  environment: 'development',
  timestamp: '2025-10-19 08:51:52'
}
{
  message: '✅ Database connected successfully',
  level: 'info',
  service: 'klevapay-backend',
  environment: 'development',
  timestamp: '2025-10-19 08:51:55'
}
{
  message: '🎯 KlevaPay Backend API v1.0.0 started successfully',
  level: 'info',
  service: 'klevapay-backend',
  environment: 'development',
  timestamp: '2025-10-19 08:51:55'
}
{
  message: '🚀 KlevaPay server listening on http://localhost:4000',
  level: 'info',
  service: 'klevapay-backend',
  environment: 'development',
  timestamp: '2025-10-19 08:51:55'
}
{
  message: '📊 Environment: development',
  level: 'info',
  service: 'klevapay-backend',
  environment: 'development',
  timestamp: '2025-10-19 08:51:55'
}
{
  message: '📝 API Documentation available at http://localhost:4000/api/docs',
  level: 'info',
  service: 'klevapay-backend',
  environment: 'development',
  timestamp: '2025-10-19 08:51:55'
}
{
  message: '🔌 Connecting to MongoDB...',
  level: 'info',
  service: 'klevapay-backend',
  environment: 'development',
  timestamp: '2025-10-19 08:52:02'
}
{
  message: '✅ Database connected successfully',
  level: 'info',
  service: 'klevapay-backend',
  environment: 'development',
  timestamp: '2025-10-19 08:52:04'
}
{
  message: '🎯 KlevaPay Backend API v1.0.0 started successfully',
  level: 'info',
  service: 'klevapay-backend',
  environment: 'development',
  timestamp: '2025-10-19 08:52:04'
}
{
  message: '🚀 KlevaPay server listening on http://localhost:4000',
  level: 'info',
  service: 'klevapay-backend',
  environment: 'development',
  timestamp: '2025-10-19 08:52:04'
}
{
  message: '📊 Environment: development',
  level: 'info',
  service: 'klevapay-backend',
  environment: 'development',
  timestamp: '2025-10-19 08:52:04'
}
{
  message: '📝 API Documentation available at http://localhost:4000/api/docs',
  level: 'info',
  service: 'klevapay-backend',
  environment: 'development',
  timestamp: '2025-10-19 08:52:04'
}
{
  message: '🔌 Connecting to MongoDB...',
  level: 'info',
  service: 'klevapay-backend',
  environment: 'development',
  timestamp: '2025-10-19 11:06:32'
}
{
  message: '✅ Database connected successfully',
  level: 'info',
  service: 'klevapay-backend',
  environment: 'development',
  timestamp: '2025-10-19 11:06:35'
}
{
  message: '🎯 KlevaPay Backend API v1.0.0 started successfully',
  level: 'info',
  service: 'klevapay-backend',
  environment: 'development',
  timestamp: '2025-10-19 11:06:35'
}
{
  message: '🚀 KlevaPay server listening on http://localhost:4000',
  level: 'info',
  service: 'klevapay-backend',
  environment: 'development',
  timestamp: '2025-10-19 11:06:35'
}
{
  message: '📊 Environment: development',
  level: 'info',
  service: 'klevapay-backend',
  environment: 'development',
  timestamp: '2025-10-19 11:06:35'
}
{
  message: '📝 API Documentation available at http://localhost:4000/api/docs',
  level: 'info',
  service: 'klevapay-backend',
  environment: 'development',
  timestamp: '2025-10-19 11:06:35'
}
{
  message: '🔌 Connecting to MongoDB...',
  level: 'info',
  service: 'klevapay-backend',
  environment: 'development',
  timestamp: '2025-10-19 11:06:39'
}
{
  message: '✅ Database connected successfully',
  level: 'info',
  service: 'klevapay-backend',
  environment: 'development',
  timestamp: '2025-10-19 11:06:41'
}
{
  message: '🎯 KlevaPay Backend API v1.0.0 started successfully',
  level: 'info',
  service: 'klevapay-backend',
  environment: 'development',
  timestamp: '2025-10-19 11:06:41'
}
{
  message: '🚀 KlevaPay server listening on http://localhost:4000',
  level: 'info',
  service: 'klevapay-backend',
  environment: 'development',
  timestamp: '2025-10-19 11:06:41'
}
{
  message: '📊 Environment: development',
  level: 'info',
  service: 'klevapay-backend',
  environment: 'development',
  timestamp: '2025-10-19 11:06:41'
}
{
  message: '📝 API Documentation available at http://localhost:4000/api/docs',
  level: 'info',
  service: 'klevapay-backend',
  environment: 'development',
  timestamp: '2025-10-19 11:06:41'
}
{
  message: '🔌 Connecting to MongoDB...',
  level: 'info',
  service: 'klevapay-backend',
  environment: 'development',
  timestamp: '2025-10-19 11:06:54'
}
{
  message: '✅ Database connected successfully',
  level: 'info',
  service: 'klevapay-backend',
  environment: 'development',
  timestamp: '2025-10-19 11:06:57'
}
{
  message: '🎯 KlevaPay Backend API v1.0.0 started successfully',
  level: 'info',
  service: 'klevapay-backend',
  environment: 'development',
  timestamp: '2025-10-19 11:06:57'
}
{
  message: '🚀 KlevaPay server listening on http://localhost:4000',
  level: 'info',
  service: 'klevapay-backend',
  environment: 'development',
  timestamp: '2025-10-19 11:06:57'
}
{
  message: '📊 Environment: development',
  level: 'info',
  service: 'klevapay-backend',
  environment: 'development',
  timestamp: '2025-10-19 11:06:57'
}
{
  message: '📝 API Documentation available at http://localhost:4000/api/docs',
  level: 'info',
  service: 'klevapay-backend',
  environment: 'development',
  timestamp: '2025-10-19 11:06:57'
}
{
  message: '🔌 Connecting to MongoDB...',
  level: 'info',
  service: 'klevapay-backend',
  environment: 'development',
  timestamp: '2025-10-19 11:07:44'
}
{
  message: '✅ Database connected successfully',
  level: 'info',
  service: 'klevapay-backend',
  environment: 'development',
  timestamp: '2025-10-19 11:07:48'
}
{
  message: '🎯 KlevaPay Backend API v1.0.0 started successfully',
  level: 'info',
  service: 'klevapay-backend',
  environment: 'development',
  timestamp: '2025-10-19 11:07:48'
}
{
  message: '🚀 KlevaPay server listening on http://localhost:4000',
  level: 'info',
  service: 'klevapay-backend',
  environment: 'development',
  timestamp: '2025-10-19 11:07:48'
}
{
  message: '📊 Environment: development',
  level: 'info',
  service: 'klevapay-backend',
  environment: 'development',
  timestamp: '2025-10-19 11:07:48'
}
{
  message: '📝 API Documentation available at http://localhost:4000/api/docs',
  level: 'info',
  service: 'klevapay-backend',
  environment: 'development',
  timestamp: '2025-10-19 11:07:48'
}
{
  message: '🔌 Connecting to MongoDB...',
  level: 'info',
  service: 'klevapay-backend',
  environment: 'development',
  timestamp: '2025-10-19 11:07:55'
}
{
  message: '✅ Database connected successfully',
  level: 'info',
  service: 'klevapay-backend',
  environment: 'development',
  timestamp: '2025-10-19 11:07:59'
}
{
  message: '🎯 KlevaPay Backend API v1.0.0 started successfully',
  level: 'info',
  service: 'klevapay-backend',
  environment: 'development',
  timestamp: '2025-10-19 11:07:59'
}
{
  message: '🚀 KlevaPay server listening on http://localhost:4000',
  level: 'info',
  service: 'klevapay-backend',
  environment: 'development',
  timestamp: '2025-10-19 11:07:59'
}
{
  message: '📊 Environment: development',
  level: 'info',
  service: 'klevapay-backend',
  environment: 'development',
  timestamp: '2025-10-19 11:07:59'
}
{
  message: '📝 API Documentation available at http://localhost:4000/api/docs',
  level: 'info',
  service: 'klevapay-backend',
  environment: 'development',
  timestamp: '2025-10-19 11:07:59'
}
{
  message: '🔌 Connecting to MongoDB...',
  level: 'info',
  service: 'klevapay-backend',
  environment: 'development',
  timestamp: '2025-10-19 11:08:39'
}
{
  message: '✅ Database connected successfully',
  level: 'info',
  service: 'klevapay-backend',
  environment: 'development',
  timestamp: '2025-10-19 11:08:41'
}
{
  message: '🎯 KlevaPay Backend API v1.0.0 started successfully',
  level: 'info',
  service: 'klevapay-backend',
  environment: 'development',
  timestamp: '2025-10-19 11:08:41'
}
{
  message: '🚀 KlevaPay server listening on http://localhost:4000',
  level: 'info',
  service: 'klevapay-backend',
  environment: 'development',
  timestamp: '2025-10-19 11:08:41'
}
{
  message: '📊 Environment: development',
  level: 'info',
  service: 'klevapay-backend',
  environment: 'development',
  timestamp: '2025-10-19 11:08:41'
}
{
  message: '📝 API Documentation available at http://localhost:4000/api/docs',
  level: 'info',
  service: 'klevapay-backend',
  environment: 'development',
  timestamp: '2025-10-19 11:08:41'
}
{
  message: '🔌 Connecting to MongoDB...',
  level: 'info',
  service: 'klevapay-backend',
  environment: 'development',
  timestamp: '2025-10-19 11:08:58'
}
{
  message: '✅ Database connected successfully',
  level: 'info',
  service: 'klevapay-backend',
  environment: 'development',
  timestamp: '2025-10-19 11:09:00'
}
{
  message: '🎯 KlevaPay Backend API v1.0.0 started successfully',
  level: 'info',
  service: 'klevapay-backend',
  environment: 'development',
  timestamp: '2025-10-19 11:09:00'
}
{
  message: '🚀 KlevaPay server listening on http://localhost:4000',
  level: 'info',
  service: 'klevapay-backend',
  environment: 'development',
  timestamp: '2025-10-19 11:09:00'
}
{
  message: '📊 Environment: development',
  level: 'info',
  service: 'klevapay-backend',
  environment: 'development',
  timestamp: '2025-10-19 11:09:00'
}
{
  message: '📝 API Documentation available at http://localhost:4000/api/docs',
  level: 'info',
  service: 'klevapay-backend',
  environment: 'development',
  timestamp: '2025-10-19 11:09:00'
}
{
  message: '🔌 Connecting to MongoDB...',
  level: 'info',
  service: 'klevapay-backend',
  environment: 'development',
  timestamp: '2025-10-19 11:10:31'
}
{
  message: '✅ Database connected successfully',
  level: 'info',
  service: 'klevapay-backend',
  environment: 'development',
  timestamp: '2025-10-19 11:10:34'
}
{
  message: '🎯 KlevaPay Backend API v1.0.0 started successfully',
  level: 'info',
  service: 'klevapay-backend',
  environment: 'development',
  timestamp: '2025-10-19 11:10:34'
}
{
  message: '🚀 KlevaPay server listening on http://localhost:4000',
  level: 'info',
  service: 'klevapay-backend',
  environment: 'development',
  timestamp: '2025-10-19 11:10:34'
}
{
  message: '📊 Environment: development',
  level: 'info',
  service: 'klevapay-backend',
  environment: 'development',
  timestamp: '2025-10-19 11:10:34'
}
{
  message: '📝 API Documentation available at http://localhost:4000/api/docs',
  level: 'info',
  service: 'klevapay-backend',
  environment: 'development',
  timestamp: '2025-10-19 11:10:34'
}
{
  message: '🔌 Connecting to MongoDB...',
  level: 'info',
  service: 'klevapay-backend',
  environment: 'development',
  timestamp: '2025-10-19 11:33:54'
}
{
  message: '✅ Database connected successfully',
  level: 'info',
  service: 'klevapay-backend',
  environment: 'development',
  timestamp: '2025-10-19 11:33:57'
}
{
  message: '🎯 KlevaPay Backend API v1.0.0 started successfully',
  level: 'info',
  service: 'klevapay-backend',
  environment: 'development',
  timestamp: '2025-10-19 11:33:57'
}
{
  message: '🚀 KlevaPay server listening on http://localhost:4000',
  level: 'info',
  service: 'klevapay-backend',
  environment: 'development',
  timestamp: '2025-10-19 11:33:57'
}
{
  message: '📊 Environment: development',
  level: 'info',
  service: 'klevapay-backend',
  environment: 'development',
  timestamp: '2025-10-19 11:33:57'
}
{
  message: '📝 API Documentation available at http://localhost:4000/api/docs',
  level: 'info',
  service: 'klevapay-backend',
  environment: 'development',
  timestamp: '2025-10-19 11:33:57'
}
{
  message: '🔌 Connecting to MongoDB...',
  level: 'info',
  service: 'klevapay-backend',
  environment: 'development',
  timestamp: '2025-10-19 11:39:56'
}
{
  message: '✅ Database connected successfully',
  level: 'info',
  service: 'klevapay-backend',
  environment: 'development',
  timestamp: '2025-10-19 11:40:02'
}
{
  message: '🎯 KlevaPay Backend API v1.0.0 started successfully',
  level: 'info',
  service: 'klevapay-backend',
  environment: 'development',
  timestamp: '2025-10-19 11:40:02'
}
{
  message: '🚀 KlevaPay server listening on http://localhost:4000',
  level: 'info',
  service: 'klevapay-backend',
  environment: 'development',
  timestamp: '2025-10-19 11:40:02'
}
{
  message: '📊 Environment: development',
  level: 'info',
  service: 'klevapay-backend',
  environment: 'development',
  timestamp: '2025-10-19 11:40:02'
}
{
  message: '📝 API Documentation available at http://localhost:4000/api/docs',
  level: 'info',
  service: 'klevapay-backend',
  environment: 'development',
  timestamp: '2025-10-19 11:40:02'
}
{
  message: '🔌 Connecting to MongoDB...',
  level: 'info',
  service: 'klevapay-backend',
  environment: 'development',
  timestamp: '2025-10-19 11:40:37'
}
{
  message: '✅ Database connected successfully',
  level: 'info',
  service: 'klevapay-backend',
  environment: 'development',
  timestamp: '2025-10-19 11:40:41'
}
{
  message: '🎯 KlevaPay Backend API v1.0.0 started successfully',
  level: 'info',
  service: 'klevapay-backend',
  environment: 'development',
  timestamp: '2025-10-19 11:40:41'
}
{
  message: '🚀 KlevaPay server listening on http://localhost:4000',
  level: 'info',
  service: 'klevapay-backend',
  environment: 'development',
  timestamp: '2025-10-19 11:40:41'
}
{
  message: '📊 Environment: development',
  level: 'info',
  service: 'klevapay-backend',
  environment: 'development',
  timestamp: '2025-10-19 11:40:41'
}
{
  message: '📝 API Documentation available at http://localhost:4000/api/docs',
  level: 'info',
  service: 'klevapay-backend',
  environment: 'development',
  timestamp: '2025-10-19 11:40:41'
}
{
  message: '🔌 Connecting to MongoDB...',
  level: 'info',
  service: 'klevapay-backend',
  environment: 'development',
  timestamp: '2025-10-19 11:41:06'
}
{
  message: '✅ Database connected successfully',
  level: 'info',
  service: 'klevapay-backend',
  environment: 'development',
  timestamp: '2025-10-19 11:41:08'
}
{
  message: '🎯 KlevaPay Backend API v1.0.0 started successfully',
  level: 'info',
  service: 'klevapay-backend',
  environment: 'development',
  timestamp: '2025-10-19 11:41:08'
}
{
  message: '🚀 KlevaPay server listening on http://localhost:4000',
  level: 'info',
  service: 'klevapay-backend',
  environment: 'development',
  timestamp: '2025-10-19 11:41:08'
}
{
  message: '📊 Environment: development',
  level: 'info',
  service: 'klevapay-backend',
  environment: 'development',
  timestamp: '2025-10-19 11:41:08'
}
{
  message: '📝 API Documentation available at http://localhost:4000/api/docs',
  level: 'info',
  service: 'klevapay-backend',
  environment: 'development',
  timestamp: '2025-10-19 11:41:08'
}
{
  message: '🔌 Connecting to MongoDB...',
  level: 'info',
  service: 'klevapay-backend',
  environment: 'development',
  timestamp: '2025-10-19 11:57:03'
}
{
  message: '✅ Database connected successfully',
  level: 'info',
  service: 'klevapay-backend',
  environment: 'development',
  timestamp: '2025-10-19 11:57:06'
}
{
  message: '🎯 KlevaPay Backend API v1.0.0 started successfully',
  level: 'info',
  service: 'klevapay-backend',
  environment: 'development',
  timestamp: '2025-10-19 11:57:06'
}
{
  message: '🚀 KlevaPay server listening on http://localhost:4000',
  level: 'info',
  service: 'klevapay-backend',
  environment: 'development',
  timestamp: '2025-10-19 11:57:06'
}
{
  message: '📊 Environment: development',
  level: 'info',
  service: 'klevapay-backend',
  environment: 'development',
  timestamp: '2025-10-19 11:57:06'
}
{
  message: '📝 API Documentation available at http://localhost:4000/api/docs',
  level: 'info',
  service: 'klevapay-backend',
  environment: 'development',
  timestamp: '2025-10-19 11:57:06'
}
{
  message: '🔌 Connecting to MongoDB...',
  level: 'info',
  service: 'klevapay-backend',
  environment: 'development',
  timestamp: '2025-10-19 11:57:39'
}
{
  message: '✅ Database connected successfully',
  level: 'info',
  service: 'klevapay-backend',
  environment: 'development',
  timestamp: '2025-10-19 11:57:42'
}
{
  message: '🎯 KlevaPay Backend API v1.0.0 started successfully',
  level: 'info',
  service: 'klevapay-backend',
  environment: 'development',
  timestamp: '2025-10-19 11:57:42'
}
{
  message: '🚀 KlevaPay server listening on http://localhost:4000',
  level: 'info',
  service: 'klevapay-backend',
  environment: 'development',
  timestamp: '2025-10-19 11:57:42'
}
{
  message: '📊 Environment: development',
  level: 'info',
  service: 'klevapay-backend',
  environment: 'development',
  timestamp: '2025-10-19 11:57:42'
}
{
  message: '📝 API Documentation available at http://localhost:4000/api/docs',
  level: 'info',
  service: 'klevapay-backend',
  environment: 'development',
  timestamp: '2025-10-19 11:57:42'
}
{
  message: '🔌 Connecting to MongoDB...',
  level: 'info',
  service: 'klevapay-backend',
  environment: 'development',
  timestamp: '2025-10-19 11:59:54'
}
{
  message: '✅ Database connected successfully',
  level: 'info',
  service: 'klevapay-backend',
  environment: 'development',
  timestamp: '2025-10-19 11:59:56'
}
{
  message: '🎯 KlevaPay Backend API v1.0.0 started successfully',
  level: 'info',
  service: 'klevapay-backend',
  environment: 'development',
  timestamp: '2025-10-19 11:59:56'
}
{
  message: '🚀 KlevaPay server listening on http://localhost:4000',
  level: 'info',
  service: 'klevapay-backend',
  environment: 'development',
  timestamp: '2025-10-19 11:59:56'
}
{
  message: '📊 Environment: development',
  level: 'info',
  service: 'klevapay-backend',
  environment: 'development',
  timestamp: '2025-10-19 11:59:56'
}
{
  message: '📝 API Documentation available at http://localhost:4000/api/docs',
  level: 'info',
  service: 'klevapay-backend',
  environment: 'development',
  timestamp: '2025-10-19 11:59:56'
}
{
  message: '🔌 Connecting to MongoDB...',
  level: 'info',
  service: 'klevapay-backend',
  environment: 'development',
  timestamp: '2025-10-19 12:14:01'
}
{
  message: '✅ Database connected successfully',
  level: 'info',
  service: 'klevapay-backend',
  environment: 'development',
  timestamp: '2025-10-19 12:14:03'
}
{
  message: '🎯 KlevaPay Backend API v1.0.0 started successfully',
  level: 'info',
  service: 'klevapay-backend',
  environment: 'development',
  timestamp: '2025-10-19 12:14:03'
}
{
  message: '🚀 KlevaPay server listening on http://localhost:4000',
  level: 'info',
  service: 'klevapay-backend',
  environment: 'development',
  timestamp: '2025-10-19 12:14:03'
}
{
  message: '📊 Environment: development',
  level: 'info',
  service: 'klevapay-backend',
  environment: 'development',
  timestamp: '2025-10-19 12:14:03'
}
{
  message: '📝 API Documentation available at http://localhost:4000/api/docs',
  level: 'info',
  service: 'klevapay-backend',
  environment: 'development',
  timestamp: '2025-10-19 12:14:03'
}
{
  message: '🔌 Connecting to MongoDB...',
  level: 'info',
  service: 'klevapay-backend',
  environment: 'development',
  timestamp: '2025-10-19 12:28:38'
}
{
  message: '✅ Database connected successfully',
  level: 'info',
  service: 'klevapay-backend',
  environment: 'development',
  timestamp: '2025-10-19 12:28:44'
}
{
  message: '🎯 KlevaPay Backend API v1.0.0 started successfully',
  level: 'info',
  service: 'klevapay-backend',
  environment: 'development',
  timestamp: '2025-10-19 12:28:44'
}
{
  message: '🚀 KlevaPay server listening on http://localhost:4000',
  level: 'info',
  service: 'klevapay-backend',
  environment: 'development',
  timestamp: '2025-10-19 12:28:44'
}
{
  message: '📊 Environment: development',
  level: 'info',
  service: 'klevapay-backend',
  environment: 'development',
  timestamp: '2025-10-19 12:28:44'
}
{
  message: '📝 API Documentation available at http://localhost:4000/api/docs',
  level: 'info',
  service: 'klevapay-backend',
  environment: 'development',
  timestamp: '2025-10-19 12:28:44'
}
{
  message: '🔌 Connecting to MongoDB...',
  level: 'info',
  service: 'klevapay-backend',
  environment: 'development',
  timestamp: '2025-10-19 22:07:44'
}
{
  message: '✅ Database connected successfully',
  level: 'info',
  service: 'klevapay-backend',
  environment: 'development',
  timestamp: '2025-10-19 22:07:46'
}
{
  message: '🎯 KlevaPay Backend API v1.0.0 started successfully',
  level: 'info',
  service: 'klevapay-backend',
  environment: 'development',
  timestamp: '2025-10-19 22:07:46'
}
{
  message: '🛰️ PaymentRecorded listener initialized',
  level: 'info',
  service: 'klevapay-backend',
  environment: 'development',
  timestamp: '2025-10-19 22:07:46'
}
{
  message: '🔔 PaymentRecorded blockchain listener registered',
  level: 'info',
  service: 'klevapay-backend',
  environment: 'development',
  timestamp: '2025-10-19 22:07:46'
}
{
  message: '🚀 KlevaPay server listening on http://localhost:4000',
  level: 'info',
  service: 'klevapay-backend',
  environment: 'development',
  timestamp: '2025-10-19 22:07:46'
}
{
  message: '📊 Environment: development',
  level: 'info',
  service: 'klevapay-backend',
  environment: 'development',
  timestamp: '2025-10-19 22:07:46'
}
{
  message: '📝 API Documentation available at http://localhost:4000/api/docs',
  level: 'info',
  service: 'klevapay-backend',
  environment: 'development',
  timestamp: '2025-10-19 22:07:46'
}
{
  message: '🔌 Connecting to MongoDB...',
  level: 'info',
  service: 'klevapay-backend',
  environment: 'development',
  timestamp: '2025-10-19 22:09:00'
}
{
  message: '✅ Database connected successfully',
  level: 'info',
  service: 'klevapay-backend',
  environment: 'development',
  timestamp: '2025-10-19 22:09:02'
}
{
  message: '🔌 Connecting to MongoDB...',
  level: 'info',
  service: 'klevapay-backend',
  environment: 'development',
  timestamp: '2025-10-19 22:09:13'
}
{
  message: '✅ Database connected successfully',
  level: 'info',
  service: 'klevapay-backend',
  environment: 'development',
  timestamp: '2025-10-19 22:09:15'
}
{
  message: '🎯 KlevaPay Backend API v1.0.0 started successfully',
  level: 'info',
  service: 'klevapay-backend',
  environment: 'development',
  timestamp: '2025-10-19 22:09:15'
}
{
  message: '🚀 KlevaPay server listening on http://localhost:4000',
  level: 'info',
  service: 'klevapay-backend',
  environment: 'development',
  timestamp: '2025-10-19 22:09:15'
}
{
  message: '📊 Environment: development',
  level: 'info',
  service: 'klevapay-backend',
  environment: 'development',
  timestamp: '2025-10-19 22:09:15'
}
{
  message: '📝 API Documentation available at http://localhost:4000/api/docs',
  level: 'info',
  service: 'klevapay-backend',
  environment: 'development',
  timestamp: '2025-10-19 22:09:15'
}
{
  message: '🔌 Connecting to MongoDB...',
  level: 'info',
  service: 'klevapay-backend',
  environment: 'development',
  timestamp: '2025-10-19 22:09:19'
}
{
  message: '✅ Database connected successfully',
  level: 'info',
  service: 'klevapay-backend',
  environment: 'development',
  timestamp: '2025-10-19 22:09:20'
}
{
  message: '🎯 KlevaPay Backend API v1.0.0 started successfully',
  level: 'info',
  service: 'klevapay-backend',
  environment: 'development',
  timestamp: '2025-10-19 22:09:20'
}
{
  message: '🚀 KlevaPay server listening on http://localhost:4000',
  level: 'info',
  service: 'klevapay-backend',
  environment: 'development',
  timestamp: '2025-10-19 22:09:20'
}
{
  message: '📊 Environment: development',
  level: 'info',
  service: 'klevapay-backend',
  environment: 'development',
  timestamp: '2025-10-19 22:09:20'
}
{
  message: '📝 API Documentation available at http://localhost:4000/api/docs',
  level: 'info',
  service: 'klevapay-backend',
  environment: 'development',
  timestamp: '2025-10-19 22:09:20'
}
{
  message: '📞 SIGINT signal received: closing HTTP server',
  level: 'info',
  service: 'klevapay-backend',
  environment: 'development',
  timestamp: '2025-10-19 22:30:28'
}
{
  message: '🔌 Connecting to MongoDB...',
  level: 'info',
  service: 'klevapay-backend',
  environment: 'development',
  timestamp: '2025-10-19 22:30:31'
}
{
  message: '✅ Database connected successfully',
  level: 'info',
  service: 'klevapay-backend',
  environment: 'development',
  timestamp: '2025-10-19 22:30:33'
}
{
  message: '🎯 KlevaPay Backend API v1.0.0 started successfully',
  level: 'info',
  service: 'klevapay-backend',
  environment: 'development',
  timestamp: '2025-10-19 22:30:33'
}
{
  message: '🚀 KlevaPay server listening on http://localhost:4000',
  level: 'info',
  service: 'klevapay-backend',
  environment: 'development',
  timestamp: '2025-10-19 22:30:33'
}
{
  message: '📊 Environment: development',
  level: 'info',
  service: 'klevapay-backend',
  environment: 'development',
  timestamp: '2025-10-19 22:30:33'
}
{
  message: '📝 API Documentation available at http://localhost:4000/api/docs',
  level: 'info',
  service: 'klevapay-backend',
  environment: 'development',
  timestamp: '2025-10-19 22:30:33'
}
{
  service: 'klevapay-backend',
  environment: 'development',
  name: 'ApiError',
  message: 'Application Error No token provided',
  stack: 'ApiError: No token provided\n' +
    '    at ApiError.unauthorized (/Users/macbook/W3_finalProject/backend-klevapay/lib/ApiError.js:37:12)\n' +
    '    at exports.protect (/Users/macbook/W3_finalProject/backend-klevapay/middlewares/authmiddleware.js:8:20)\n' +
    '    at Layer.handle [as handle_request] (/Users/macbook/W3_finalProject/backend-klevapay/node_modules/express/lib/router/layer.js:95:5)\n' +
    '    at next (/Users/macbook/W3_finalProject/backend-klevapay/node_modules/express/lib/router/route.js:149:13)\n' +
    '    at Route.dispatch (/Users/macbook/W3_finalProject/backend-klevapay/node_modules/express/lib/router/route.js:119:3)\n' +
    '    at Layer.handle [as handle_request] (/Users/macbook/W3_finalProject/backend-klevapay/node_modules/express/lib/router/layer.js:95:5)\n' +
    '    at /Users/macbook/W3_finalProject/backend-klevapay/node_modules/express/lib/router/index.js:284:15\n' +
    '    at Function.process_params (/Users/macbook/W3_finalProject/backend-klevapay/node_modules/express/lib/router/index.js:346:12)\n' +
    '    at next (/Users/macbook/W3_finalProject/backend-klevapay/node_modules/express/lib/router/index.js:280:10)\n' +
    '    at Function.handle (/Users/macbook/W3_finalProject/backend-klevapay/node_modules/express/lib/router/index.js:175:3)',
  statusCode: 401,
  requestId: undefined,
  method: 'POST',
  url: '/api/pay/create-payment',
  userAgent: 'PostmanRuntime/7.49.0',
  ip: '::1',
  level: 'error',
  timestamp: '2025-10-19 22:41:38'
}
{
  service: 'klevapay-backend',
  environment: 'development',
  name: 'ApiError',
  message: 'Application Error No token provided',
  stack: 'ApiError: No token provided\n' +
    '    at ApiError.unauthorized (/Users/macbook/W3_finalProject/backend-klevapay/lib/ApiError.js:37:12)\n' +
    '    at exports.protect (/Users/macbook/W3_finalProject/backend-klevapay/middlewares/authmiddleware.js:8:20)\n' +
    '    at Layer.handle [as handle_request] (/Users/macbook/W3_finalProject/backend-klevapay/node_modules/express/lib/router/layer.js:95:5)\n' +
    '    at next (/Users/macbook/W3_finalProject/backend-klevapay/node_modules/express/lib/router/route.js:149:13)\n' +
    '    at Route.dispatch (/Users/macbook/W3_finalProject/backend-klevapay/node_modules/express/lib/router/route.js:119:3)\n' +
    '    at Layer.handle [as handle_request] (/Users/macbook/W3_finalProject/backend-klevapay/node_modules/express/lib/router/layer.js:95:5)\n' +
    '    at /Users/macbook/W3_finalProject/backend-klevapay/node_modules/express/lib/router/index.js:284:15\n' +
    '    at Function.process_params (/Users/macbook/W3_finalProject/backend-klevapay/node_modules/express/lib/router/index.js:346:12)\n' +
    '    at next (/Users/macbook/W3_finalProject/backend-klevapay/node_modules/express/lib/router/index.js:280:10)\n' +
    '    at Function.handle (/Users/macbook/W3_finalProject/backend-klevapay/node_modules/express/lib/router/index.js:175:3)',
  statusCode: 401,
  requestId: undefined,
  method: 'POST',
  url: '/api/pay/create-payment',
  userAgent: 'PostmanRuntime/7.49.0',
  ip: '::1',
  level: 'error',
  timestamp: '2025-10-19 22:41:40'
}
{
  service: 'klevapay-backend',
  environment: 'development',
  name: 'ApiError',
  message: 'Application Error No token provided',
  stack: 'ApiError: No token provided\n' +
    '    at ApiError.unauthorized (/Users/macbook/W3_finalProject/backend-klevapay/lib/ApiError.js:37:12)\n' +
    '    at exports.protect (/Users/macbook/W3_finalProject/backend-klevapay/middlewares/authmiddleware.js:8:20)\n' +
    '    at Layer.handle [as handle_request] (/Users/macbook/W3_finalProject/backend-klevapay/node_modules/express/lib/router/layer.js:95:5)\n' +
    '    at next (/Users/macbook/W3_finalProject/backend-klevapay/node_modules/express/lib/router/route.js:149:13)\n' +
    '    at Route.dispatch (/Users/macbook/W3_finalProject/backend-klevapay/node_modules/express/lib/router/route.js:119:3)\n' +
    '    at Layer.handle [as handle_request] (/Users/macbook/W3_finalProject/backend-klevapay/node_modules/express/lib/router/layer.js:95:5)\n' +
    '    at /Users/macbook/W3_finalProject/backend-klevapay/node_modules/express/lib/router/index.js:284:15\n' +
    '    at Function.process_params (/Users/macbook/W3_finalProject/backend-klevapay/node_modules/express/lib/router/index.js:346:12)\n' +
    '    at next (/Users/macbook/W3_finalProject/backend-klevapay/node_modules/express/lib/router/index.js:280:10)\n' +
    '    at Function.handle (/Users/macbook/W3_finalProject/backend-klevapay/node_modules/express/lib/router/index.js:175:3)',
  statusCode: 401,
  requestId: undefined,
  method: 'POST',
  url: '/api/pay/create-payment',
  userAgent: 'PostmanRuntime/7.49.0',
  ip: '::1',
  level: 'error',
  timestamp: '2025-10-19 22:41:51'
}
{
  service: 'klevapay-backend',
  environment: 'development',
  name: 'ApiError',
  message: 'Application Error No token provided',
  stack: 'ApiError: No token provided\n' +
    '    at ApiError.unauthorized (/Users/macbook/W3_finalProject/backend-klevapay/lib/ApiError.js:37:12)\n' +
    '    at exports.protect (/Users/macbook/W3_finalProject/backend-klevapay/middlewares/authmiddleware.js:8:20)\n' +
    '    at Layer.handle [as handle_request] (/Users/macbook/W3_finalProject/backend-klevapay/node_modules/express/lib/router/layer.js:95:5)\n' +
    '    at next (/Users/macbook/W3_finalProject/backend-klevapay/node_modules/express/lib/router/route.js:149:13)\n' +
    '    at Route.dispatch (/Users/macbook/W3_finalProject/backend-klevapay/node_modules/express/lib/router/route.js:119:3)\n' +
    '    at Layer.handle [as handle_request] (/Users/macbook/W3_finalProject/backend-klevapay/node_modules/express/lib/router/layer.js:95:5)\n' +
    '    at /Users/macbook/W3_finalProject/backend-klevapay/node_modules/express/lib/router/index.js:284:15\n' +
    '    at Function.process_params (/Users/macbook/W3_finalProject/backend-klevapay/node_modules/express/lib/router/index.js:346:12)\n' +
    '    at next (/Users/macbook/W3_finalProject/backend-klevapay/node_modules/express/lib/router/index.js:280:10)\n' +
    '    at Function.handle (/Users/macbook/W3_finalProject/backend-klevapay/node_modules/express/lib/router/index.js:175:3)',
  statusCode: 401,
  requestId: undefined,
  method: 'POST',
  url: '/api/pay/create-payment',
  userAgent: 'PostmanRuntime/7.49.0',
  ip: '::1',
  level: 'error',
  timestamp: '2025-10-19 22:44:14'
}
{
  message: '🔌 Connecting to MongoDB...',
  level: 'info',
  service: 'klevapay-backend',
  environment: 'development',
  timestamp: '2025-10-19 22:44:50'
}
{
  message: '✅ Database connected successfully',
  level: 'info',
  service: 'klevapay-backend',
  environment: 'development',
  timestamp: '2025-10-19 22:44:52'
}
{
  message: '🎯 KlevaPay Backend API v1.0.0 started successfully',
  level: 'info',
  service: 'klevapay-backend',
  environment: 'development',
  timestamp: '2025-10-19 22:44:52'
}
{
  message: '🚀 KlevaPay server listening on http://localhost:4000',
  level: 'info',
  service: 'klevapay-backend',
  environment: 'development',
  timestamp: '2025-10-19 22:44:52'
}
{
  message: '📊 Environment: development',
  level: 'info',
  service: 'klevapay-backend',
  environment: 'development',
  timestamp: '2025-10-19 22:44:52'
}
{
  message: '📝 API Documentation available at http://localhost:4000/api/docs',
  level: 'info',
  service: 'klevapay-backend',
  environment: 'development',
  timestamp: '2025-10-19 22:44:52'
}
{
  service: 'klevapay-backend',
  environment: 'development',
  name: 'ApiError',
  message: 'Application Error No token provided',
  stack: 'ApiError: No token provided\n' +
    '    at ApiError.unauthorized (/Users/macbook/W3_finalProject/backend-klevapay/lib/ApiError.js:37:12)\n' +
    '    at exports.protect (/Users/macbook/W3_finalProject/backend-klevapay/middlewares/authmiddleware.js:8:20)\n' +
    '    at Layer.handle [as handle_request] (/Users/macbook/W3_finalProject/backend-klevapay/node_modules/express/lib/router/layer.js:95:5)\n' +
    '    at next (/Users/macbook/W3_finalProject/backend-klevapay/node_modules/express/lib/router/route.js:149:13)\n' +
    '    at Route.dispatch (/Users/macbook/W3_finalProject/backend-klevapay/node_modules/express/lib/router/route.js:119:3)\n' +
    '    at Layer.handle [as handle_request] (/Users/macbook/W3_finalProject/backend-klevapay/node_modules/express/lib/router/layer.js:95:5)\n' +
    '    at /Users/macbook/W3_finalProject/backend-klevapay/node_modules/express/lib/router/index.js:284:15\n' +
    '    at Function.process_params (/Users/macbook/W3_finalProject/backend-klevapay/node_modules/express/lib/router/index.js:346:12)\n' +
    '    at next (/Users/macbook/W3_finalProject/backend-klevapay/node_modules/express/lib/router/index.js:280:10)\n' +
    '    at Function.handle (/Users/macbook/W3_finalProject/backend-klevapay/node_modules/express/lib/router/index.js:175:3)',
  statusCode: 401,
  requestId: undefined,
  method: 'POST',
  url: '/api/pay/webhook',
  userAgent: 'PostmanRuntime/7.49.0',
  ip: '::1',
  level: 'error',
  timestamp: '2025-10-19 22:47:27'
}
{
  message: '🔌 Connecting to MongoDB...',
  level: 'info',
  service: 'klevapay-backend',
  environment: 'development',
  timestamp: '2025-10-19 22:47:43'
}
{
  message: '✅ Database connected successfully',
  level: 'info',
  service: 'klevapay-backend',
  environment: 'development',
  timestamp: '2025-10-19 22:47:45'
}
{
  message: '🎯 KlevaPay Backend API v1.0.0 started successfully',
  level: 'info',
  service: 'klevapay-backend',
  environment: 'development',
  timestamp: '2025-10-19 22:47:45'
}
{
  message: '🚀 KlevaPay server listening on http://localhost:4000',
  level: 'info',
  service: 'klevapay-backend',
  environment: 'development',
  timestamp: '2025-10-19 22:47:45'
}
{
  message: '📊 Environment: development',
  level: 'info',
  service: 'klevapay-backend',
  environment: 'development',
  timestamp: '2025-10-19 22:47:45'
}
{
  message: '📝 API Documentation available at http://localhost:4000/api/docs',
  level: 'info',
  service: 'klevapay-backend',
  environment: 'development',
  timestamp: '2025-10-19 22:47:45'
}
{
  message: '🔌 Connecting to MongoDB...',
  level: 'info',
  service: 'klevapay-backend',
  environment: 'development',
  timestamp: '2025-10-19 22:48:03'
}
{
  message: '✅ Database connected successfully',
  level: 'info',
  service: 'klevapay-backend',
  environment: 'development',
  timestamp: '2025-10-19 22:48:04'
}
{
  message: '🎯 KlevaPay Backend API v1.0.0 started successfully',
  level: 'info',
  service: 'klevapay-backend',
  environment: 'development',
  timestamp: '2025-10-19 22:48:04'
}
{
  message: '🚀 KlevaPay server listening on http://localhost:4000',
  level: 'info',
  service: 'klevapay-backend',
  environment: 'development',
  timestamp: '2025-10-19 22:48:04'
}
{
  message: '📊 Environment: development',
  level: 'info',
  service: 'klevapay-backend',
  environment: 'development',
  timestamp: '2025-10-19 22:48:04'
}
{
  message: '📝 API Documentation available at http://localhost:4000/api/docs',
  level: 'info',
  service: 'klevapay-backend',
  environment: 'development',
  timestamp: '2025-10-19 22:48:04'
}
{
  message: '🔌 Connecting to MongoDB...',
  level: 'info',
  service: 'klevapay-backend',
  environment: 'development',
  timestamp: '2025-10-19 22:48:06'
}
{
  message: '✅ Database connected successfully',
  level: 'info',
  service: 'klevapay-backend',
  environment: 'development',
  timestamp: '2025-10-19 22:48:07'
}
{
  message: '🎯 KlevaPay Backend API v1.0.0 started successfully',
  level: 'info',
  service: 'klevapay-backend',
  environment: 'development',
  timestamp: '2025-10-19 22:48:07'
}
{
  message: '🚀 KlevaPay server listening on http://localhost:4000',
  level: 'info',
  service: 'klevapay-backend',
  environment: 'development',
  timestamp: '2025-10-19 22:48:07'
}
{
  message: '📊 Environment: development',
  level: 'info',
  service: 'klevapay-backend',
  environment: 'development',
  timestamp: '2025-10-19 22:48:07'
}
{
  message: '📝 API Documentation available at http://localhost:4000/api/docs',
  level: 'info',
  service: 'klevapay-backend',
  environment: 'development',
  timestamp: '2025-10-19 22:48:07'
}
{
  service: 'klevapay-backend',
  environment: 'development',
  requestId: 'x9qoin125',
  name: 'ApiError',
  message: 'Application Error Route /api/pay/transactions/wallet/%7B%7BmerchantWallet%7D%7D not found',
  stack: 'ApiError: Route /api/pay/transactions/wallet/%7B%7BmerchantWallet%7D%7D not found\n' +
    '    at ApiError.notFound (/Users/macbook/W3_finalProject/backend-klevapay/lib/ApiError.js:57:12)\n' +
    '    at notFoundHandler (/Users/macbook/W3_finalProject/backend-klevapay/middlewares/errorHandler.js:96:26)\n' +
    '    at Layer.handle [as handle_request] (/Users/macbook/W3_finalProject/backend-klevapay/node_modules/express/lib/router/layer.js:95:5)\n' +
    '    at trim_prefix (/Users/macbook/W3_finalProject/backend-klevapay/node_modules/express/lib/router/index.js:328:13)\n' +
    '    at /Users/macbook/W3_finalProject/backend-klevapay/node_modules/express/lib/router/index.js:286:9\n' +
    '    at Function.process_params (/Users/macbook/W3_finalProject/backend-klevapay/node_modules/express/lib/router/index.js:346:12)\n' +
    '    at next (/Users/macbook/W3_finalProject/backend-klevapay/node_modules/express/lib/router/index.js:280:10)\n' +
    '    at urlencodedParser (/Users/macbook/W3_finalProject/backend-klevapay/node_modules/body-parser/lib/types/urlencoded.js:94:7)\n' +
    '    at Layer.handle [as handle_request] (/Users/macbook/W3_finalProject/backend-klevapay/node_modules/express/lib/router/layer.js:95:5)\n' +
    '    at trim_prefix (/Users/macbook/W3_finalProject/backend-klevapay/node_modules/express/lib/router/index.js:328:13)',
  statusCode: 404,
  method: 'GET',
  url: '/api/pay/transactions/wallet/%7B%7BmerchantWallet%7D%7D',
  userAgent: 'PostmanRuntime/7.49.0',
  ip: '::1',
  level: 'error',
  timestamp: '2025-10-19 22:48:55'
}
{
  message: '::1 - - [19/Oct/2025:21:48:55 +0000] "GET /api/pay/transactions/wallet/%7B%7BmerchantWallet%7D%7D HTTP/1.1" 404 1442 "-" "PostmanRuntime/7.49.0"',
  level: 'info',
  service: 'klevapay-backend',
  environment: 'development',
  requestId: 'x9qoin125',
  timestamp: '2025-10-19 22:48:55'
}
{
  service: 'klevapay-backend',
  environment: 'development',
  requestId: 'vgve2191h',
  name: 'ApiError',
  message: 'Application Error Route /api/pay/transactions/wallet/merchantWallet not found',
  stack: 'ApiError: Route /api/pay/transactions/wallet/merchantWallet not found\n' +
    '    at ApiError.notFound (/Users/macbook/W3_finalProject/backend-klevapay/lib/ApiError.js:57:12)\n' +
    '    at notFoundHandler (/Users/macbook/W3_finalProject/backend-klevapay/middlewares/errorHandler.js:96:26)\n' +
    '    at Layer.handle [as handle_request] (/Users/macbook/W3_finalProject/backend-klevapay/node_modules/express/lib/router/layer.js:95:5)\n' +
    '    at trim_prefix (/Users/macbook/W3_finalProject/backend-klevapay/node_modules/express/lib/router/index.js:328:13)\n' +
    '    at /Users/macbook/W3_finalProject/backend-klevapay/node_modules/express/lib/router/index.js:286:9\n' +
    '    at Function.process_params (/Users/macbook/W3_finalProject/backend-klevapay/node_modules/express/lib/router/index.js:346:12)\n' +
    '    at next (/Users/macbook/W3_finalProject/backend-klevapay/node_modules/express/lib/router/index.js:280:10)\n' +
    '    at urlencodedParser (/Users/macbook/W3_finalProject/backend-klevapay/node_modules/body-parser/lib/types/urlencoded.js:94:7)\n' +
    '    at Layer.handle [as handle_request] (/Users/macbook/W3_finalProject/backend-klevapay/node_modules/express/lib/router/layer.js:95:5)\n' +
    '    at trim_prefix (/Users/macbook/W3_finalProject/backend-klevapay/node_modules/express/lib/router/index.js:328:13)',
  statusCode: 404,
  method: 'GET',
  url: '/api/pay/transactions/wallet/merchantWallet',
  userAgent: 'PostmanRuntime/7.49.0',
  ip: '::1',
  level: 'error',
  timestamp: '2025-10-19 22:49:13'
}
{
  message: '::1 - - [19/Oct/2025:21:49:13 +0000] "GET /api/pay/transactions/wallet/merchantWallet HTTP/1.1" 404 1418 "-" "PostmanRuntime/7.49.0"',
  level: 'info',
  service: 'klevapay-backend',
  environment: 'development',
  requestId: 'vgve2191h',
  timestamp: '2025-10-19 22:49:13'
}
{
  service: 'klevapay-backend',
  environment: 'development',
  requestId: 'u3kq2lz9y',
  name: 'ApiError',
  message: 'Application Error Route /api/transactions/wallet/%7B%7BmerchantWallet%7D%7D not found',
  stack: 'ApiError: Route /api/transactions/wallet/%7B%7BmerchantWallet%7D%7D not found\n' +
    '    at ApiError.notFound (/Users/macbook/W3_finalProject/backend-klevapay/lib/ApiError.js:57:12)\n' +
    '    at notFoundHandler (/Users/macbook/W3_finalProject/backend-klevapay/middlewares/errorHandler.js:96:26)\n' +
    '    at Layer.handle [as handle_request] (/Users/macbook/W3_finalProject/backend-klevapay/node_modules/express/lib/router/layer.js:95:5)\n' +
    '    at trim_prefix (/Users/macbook/W3_finalProject/backend-klevapay/node_modules/express/lib/router/index.js:328:13)\n' +
    '    at /Users/macbook/W3_finalProject/backend-klevapay/node_modules/express/lib/router/index.js:286:9\n' +
    '    at Function.process_params (/Users/macbook/W3_finalProject/backend-klevapay/node_modules/express/lib/router/index.js:346:12)\n' +
    '    at next (/Users/macbook/W3_finalProject/backend-klevapay/node_modules/express/lib/router/index.js:280:10)\n' +
    '    at urlencodedParser (/Users/macbook/W3_finalProject/backend-klevapay/node_modules/body-parser/lib/types/urlencoded.js:94:7)\n' +
    '    at Layer.handle [as handle_request] (/Users/macbook/W3_finalProject/backend-klevapay/node_modules/express/lib/router/layer.js:95:5)\n' +
    '    at trim_prefix (/Users/macbook/W3_finalProject/backend-klevapay/node_modules/express/lib/router/index.js:328:13)',
  statusCode: 404,
  method: 'GET',
  url: '/api/transactions/wallet/%7B%7BmerchantWallet%7D%7D',
  userAgent: 'PostmanRuntime/7.49.0',
  ip: '::1',
  level: 'error',
  timestamp: '2025-10-19 22:49:32'
}
{
  message: '::1 - - [19/Oct/2025:21:49:32 +0000] "GET /api/transactions/wallet/%7B%7BmerchantWallet%7D%7D HTTP/1.1" 404 1434 "-" "PostmanRuntime/7.49.0"',
  level: 'info',
  service: 'klevapay-backend',
  environment: 'development',
  requestId: 'u3kq2lz9y',
  timestamp: '2025-10-19 22:49:32'
}
{
  service: 'klevapay-backend',
  environment: 'development',
  requestId: 'z7x55981t',
  name: 'ApiError',
  message: 'Application Error Route /api/api/pay/check-status not found',
  stack: 'ApiError: Route /api/api/pay/check-status not found\n' +
    '    at ApiError.notFound (/Users/macbook/W3_finalProject/backend-klevapay/lib/ApiError.js:57:12)\n' +
    '    at notFoundHandler (/Users/macbook/W3_finalProject/backend-klevapay/middlewares/errorHandler.js:96:26)\n' +
    '    at Layer.handle [as handle_request] (/Users/macbook/W3_finalProject/backend-klevapay/node_modules/express/lib/router/layer.js:95:5)\n' +
    '    at trim_prefix (/Users/macbook/W3_finalProject/backend-klevapay/node_modules/express/lib/router/index.js:328:13)\n' +
    '    at /Users/macbook/W3_finalProject/backend-klevapay/node_modules/express/lib/router/index.js:286:9\n' +
    '    at Function.process_params (/Users/macbook/W3_finalProject/backend-klevapay/node_modules/express/lib/router/index.js:346:12)\n' +
    '    at next (/Users/macbook/W3_finalProject/backend-klevapay/node_modules/express/lib/router/index.js:280:10)\n' +
    '    at urlencodedParser (/Users/macbook/W3_finalProject/backend-klevapay/node_modules/body-parser/lib/types/urlencoded.js:85:7)\n' +
    '    at Layer.handle [as handle_request] (/Users/macbook/W3_finalProject/backend-klevapay/node_modules/express/lib/router/layer.js:95:5)\n' +
    '    at trim_prefix (/Users/macbook/W3_finalProject/backend-klevapay/node_modules/express/lib/router/index.js:328:13)',
  statusCode: 404,
  method: 'POST',
  url: '/api/api/pay/check-status',
  userAgent: 'PostmanRuntime/7.49.0',
  ip: '::1',
  level: 'error',
  timestamp: '2025-10-19 22:51:36'
}
{
  message: '::1 - - [19/Oct/2025:21:51:36 +0000] "POST /api/api/pay/check-status HTTP/1.1" 404 1382 "-" "PostmanRuntime/7.49.0"',
  level: 'info',
  service: 'klevapay-backend',
  environment: 'development',
  requestId: 'z7x55981t',
  timestamp: '2025-10-19 22:51:36'
}
{
  service: 'klevapay-backend',
  environment: 'development',
  requestId: '0dhzkhzhz',
  name: 'ApiError',
  message: 'Application Error Route /api/crypto/pay not found',
  stack: 'ApiError: Route /api/crypto/pay not found\n' +
    '    at ApiError.notFound (/Users/macbook/W3_finalProject/backend-klevapay/lib/ApiError.js:57:12)\n' +
    '    at notFoundHandler (/Users/macbook/W3_finalProject/backend-klevapay/middlewares/errorHandler.js:96:26)\n' +
    '    at Layer.handle [as handle_request] (/Users/macbook/W3_finalProject/backend-klevapay/node_modules/express/lib/router/layer.js:95:5)\n' +
    '    at trim_prefix (/Users/macbook/W3_finalProject/backend-klevapay/node_modules/express/lib/router/index.js:328:13)\n' +
    '    at /Users/macbook/W3_finalProject/backend-klevapay/node_modules/express/lib/router/index.js:286:9\n' +
    '    at Function.process_params (/Users/macbook/W3_finalProject/backend-klevapay/node_modules/express/lib/router/index.js:346:12)\n' +
    '    at next (/Users/macbook/W3_finalProject/backend-klevapay/node_modules/express/lib/router/index.js:280:10)\n' +
    '    at urlencodedParser (/Users/macbook/W3_finalProject/backend-klevapay/node_modules/body-parser/lib/types/urlencoded.js:85:7)\n' +
    '    at Layer.handle [as handle_request] (/Users/macbook/W3_finalProject/backend-klevapay/node_modules/express/lib/router/layer.js:95:5)\n' +
    '    at trim_prefix (/Users/macbook/W3_finalProject/backend-klevapay/node_modules/express/lib/router/index.js:328:13)',
  statusCode: 404,
  method: 'POST',
  url: '/api/crypto/pay',
  userAgent: 'PostmanRuntime/7.49.0',
  ip: '::1',
  level: 'error',
  timestamp: '2025-10-19 22:57:20'
}
{
  message: '::1 - - [19/Oct/2025:21:57:20 +0000] "POST /api/crypto/pay HTTP/1.1" 404 1362 "-" "PostmanRuntime/7.49.0"',
  level: 'info',
  service: 'klevapay-backend',
  environment: 'development',
  requestId: '0dhzkhzhz',
  timestamp: '2025-10-19 22:57:20'
}
{
  message: '🔌 Connecting to MongoDB...',
  level: 'info',
  service: 'klevapay-backend',
  environment: 'development',
  timestamp: '2025-10-19 22:58:33'
}
{
  message: '✅ Database connected successfully',
  level: 'info',
  service: 'klevapay-backend',
  environment: 'development',
  timestamp: '2025-10-19 22:58:35'
}
{
  message: '🎯 KlevaPay Backend API v1.0.0 started successfully',
  level: 'info',
  service: 'klevapay-backend',
  environment: 'development',
  timestamp: '2025-10-19 22:58:35'
}
{
  message: '🚀 KlevaPay server listening on http://localhost:4000',
  level: 'info',
  service: 'klevapay-backend',
  environment: 'development',
  timestamp: '2025-10-19 22:58:35'
}
{
  message: '📊 Environment: development',
  level: 'info',
  service: 'klevapay-backend',
  environment: 'development',
  timestamp: '2025-10-19 22:58:35'
}
{
  message: '📝 API Documentation available at http://localhost:4000/api/docs',
  level: 'info',
  service: 'klevapay-backend',
  environment: 'development',
  timestamp: '2025-10-19 22:58:35'
}
{
  message: '🔌 Connecting to MongoDB...',
  level: 'info',
  service: 'klevapay-backend',
  environment: 'development',
  timestamp: '2025-10-19 22:58:40'
}
{
  message: '✅ Database connected successfully',
  level: 'info',
  service: 'klevapay-backend',
  environment: 'development',
  timestamp: '2025-10-19 22:58:42'
}
{
  message: '🎯 KlevaPay Backend API v1.0.0 started successfully',
  level: 'info',
  service: 'klevapay-backend',
  environment: 'development',
  timestamp: '2025-10-19 22:58:42'
}
{
  message: '🚀 KlevaPay server listening on http://localhost:4000',
  level: 'info',
  service: 'klevapay-backend',
  environment: 'development',
  timestamp: '2025-10-19 22:58:42'
}
{
  message: '📊 Environment: development',
  level: 'info',
  service: 'klevapay-backend',
  environment: 'development',
  timestamp: '2025-10-19 22:58:42'
}
{
  message: '📝 API Documentation available at http://localhost:4000/api/docs',
  level: 'info',
  service: 'klevapay-backend',
  environment: 'development',
  timestamp: '2025-10-19 22:58:42'
}
{
  message: '🔌 Connecting to MongoDB...',
  level: 'info',
  service: 'klevapay-backend',
  environment: 'development',
  timestamp: '2025-10-19 22:58:47'
}
{
  message: '✅ Database connected successfully',
  level: 'info',
  service: 'klevapay-backend',
  environment: 'development',
  timestamp: '2025-10-19 22:58:48'
}
{
  message: '🎯 KlevaPay Backend API v1.0.0 started successfully',
  level: 'info',
  service: 'klevapay-backend',
  environment: 'development',
  timestamp: '2025-10-19 22:58:48'
}
{
  message: '🚀 KlevaPay server listening on http://localhost:4000',
  level: 'info',
  service: 'klevapay-backend',
  environment: 'development',
  timestamp: '2025-10-19 22:58:48'
}
{
  message: '📊 Environment: development',
  level: 'info',
  service: 'klevapay-backend',
  environment: 'development',
  timestamp: '2025-10-19 22:58:48'
}
{
  message: '📝 API Documentation available at http://localhost:4000/api/docs',
  level: 'info',
  service: 'klevapay-backend',
  environment: 'development',
  timestamp: '2025-10-19 22:58:48'
}
{
  message: '🔌 Connecting to MongoDB...',
  level: 'info',
  service: 'klevapay-backend',
  environment: 'development',
  timestamp: '2025-10-19 22:58:55'
}
{
  message: '✅ Database connected successfully',
  level: 'info',
  service: 'klevapay-backend',
  environment: 'development',
  timestamp: '2025-10-19 22:58:57'
}
{
  message: '🎯 KlevaPay Backend API v1.0.0 started successfully',
  level: 'info',
  service: 'klevapay-backend',
  environment: 'development',
  timestamp: '2025-10-19 22:58:57'
}
{
  message: '🚀 KlevaPay server listening on http://localhost:4000',
  level: 'info',
  service: 'klevapay-backend',
  environment: 'development',
  timestamp: '2025-10-19 22:58:57'
}
{
  message: '📊 Environment: development',
  level: 'info',
  service: 'klevapay-backend',
  environment: 'development',
  timestamp: '2025-10-19 22:58:57'
}
{
  message: '📝 API Documentation available at http://localhost:4000/api/docs',
  level: 'info',
  service: 'klevapay-backend',
  environment: 'development',
  timestamp: '2025-10-19 22:58:57'
}
{
  service: 'klevapay-backend',
  environment: 'development',
  requestId: 'hvuydoke5',
  name: 'ApiError',
  message: 'Application Error Route /api/crypto/pay not found',
  stack: 'ApiError: Route /api/crypto/pay not found\n' +
    '    at ApiError.notFound (/Users/macbook/W3_finalProject/backend-klevapay/lib/ApiError.js:57:12)\n' +
    '    at notFoundHandler (/Users/macbook/W3_finalProject/backend-klevapay/middlewares/errorHandler.js:96:26)\n' +
    '    at Layer.handle [as handle_request] (/Users/macbook/W3_finalProject/backend-klevapay/node_modules/express/lib/router/layer.js:95:5)\n' +
    '    at trim_prefix (/Users/macbook/W3_finalProject/backend-klevapay/node_modules/express/lib/router/index.js:328:13)\n' +
    '    at /Users/macbook/W3_finalProject/backend-klevapay/node_modules/express/lib/router/index.js:286:9\n' +
    '    at Function.process_params (/Users/macbook/W3_finalProject/backend-klevapay/node_modules/express/lib/router/index.js:346:12)\n' +
    '    at next (/Users/macbook/W3_finalProject/backend-klevapay/node_modules/express/lib/router/index.js:280:10)\n' +
    '    at urlencodedParser (/Users/macbook/W3_finalProject/backend-klevapay/node_modules/body-parser/lib/types/urlencoded.js:85:7)\n' +
    '    at Layer.handle [as handle_request] (/Users/macbook/W3_finalProject/backend-klevapay/node_modules/express/lib/router/layer.js:95:5)\n' +
    '    at trim_prefix (/Users/macbook/W3_finalProject/backend-klevapay/node_modules/express/lib/router/index.js:328:13)',
  statusCode: 404,
  method: 'POST',
  url: '/api/crypto/pay',
  userAgent: 'PostmanRuntime/7.49.0',
  ip: '::1',
  level: 'error',
  timestamp: '2025-10-19 22:59:03'
}
{
  message: '::1 - - [19/Oct/2025:21:59:03 +0000] "POST /api/crypto/pay HTTP/1.1" 404 1362 "-" "PostmanRuntime/7.49.0"',
  level: 'info',
  service: 'klevapay-backend',
  environment: 'development',
  requestId: 'hvuydoke5',
  timestamp: '2025-10-19 22:59:03'
}
{
  message: '🔌 Connecting to MongoDB...',
  level: 'info',
  service: 'klevapay-backend',
  environment: 'development',
  timestamp: '2025-10-19 23:01:43'
}
{
  message: '🔌 Connecting to MongoDB...',
  level: 'info',
  service: 'klevapay-backend',
  environment: 'development',
  timestamp: '2025-10-19 23:01:45'
}
{
  message: '✅ Database connected successfully',
  level: 'info',
  service: 'klevapay-backend',
  environment: 'development',
  timestamp: '2025-10-19 23:01:46'
}
{
  message: '🎯 KlevaPay Backend API v1.0.0 started successfully',
  level: 'info',
  service: 'klevapay-backend',
  environment: 'development',
  timestamp: '2025-10-19 23:01:46'
}
{
  message: '🚀 KlevaPay server listening on http://localhost:4000',
  level: 'info',
  service: 'klevapay-backend',
  environment: 'development',
  timestamp: '2025-10-19 23:01:46'
}
{
  message: '📊 Environment: development',
  level: 'info',
  service: 'klevapay-backend',
  environment: 'development',
  timestamp: '2025-10-19 23:01:46'
}
{
  message: '📝 API Documentation available at http://localhost:4000/api/docs',
  level: 'info',
  service: 'klevapay-backend',
  environment: 'development',
  timestamp: '2025-10-19 23:01:46'
}
{
  message: '🔌 Connecting to MongoDB...',
  level: 'info',
  service: 'klevapay-backend',
  environment: 'development',
  timestamp: '2025-10-19 23:02:48'
}
{
  message: '✅ Database connected successfully',
  level: 'info',
  service: 'klevapay-backend',
  environment: 'development',
  timestamp: '2025-10-19 23:02:50'
}
{
  message: '🎯 KlevaPay Backend API v1.0.0 started successfully',
  level: 'info',
  service: 'klevapay-backend',
  environment: 'development',
  timestamp: '2025-10-19 23:02:50'
}
{
  message: '🚀 KlevaPay server listening on http://localhost:4000',
  level: 'info',
  service: 'klevapay-backend',
  environment: 'development',
  timestamp: '2025-10-19 23:02:50'
}
{
  message: '📊 Environment: development',
  level: 'info',
  service: 'klevapay-backend',
  environment: 'development',
  timestamp: '2025-10-19 23:02:50'
}
{
  message: '📝 API Documentation available at http://localhost:4000/api/docs',
  level: 'info',
  service: 'klevapay-backend',
  environment: 'development',
  timestamp: '2025-10-19 23:02:50'
}
{
  message: '🔌 Connecting to MongoDB...',
  level: 'info',
  service: 'klevapay-backend',
  environment: 'development',
  timestamp: '2025-10-19 23:21:54'
}
{
  message: '✅ Database connected successfully',
  level: 'info',
  service: 'klevapay-backend',
  environment: 'development',
  timestamp: '2025-10-19 23:21:57'
}
{
  message: '🎯 KlevaPay Backend API v1.0.0 started successfully',
  level: 'info',
  service: 'klevapay-backend',
  environment: 'development',
  timestamp: '2025-10-19 23:21:57'
}
{
  message: '🚀 KlevaPay server listening on http://localhost:4000',
  level: 'info',
  service: 'klevapay-backend',
  environment: 'development',
  timestamp: '2025-10-19 23:21:57'
}
{
  message: '📊 Environment: development',
  level: 'info',
  service: 'klevapay-backend',
  environment: 'development',
  timestamp: '2025-10-19 23:21:57'
}
{
  message: '📝 API Documentation available at http://localhost:4000/api/docs',
  level: 'info',
  service: 'klevapay-backend',
  environment: 'development',
  timestamp: '2025-10-19 23:21:57'
}
{
  message: '🔌 Connecting to MongoDB...',
  level: 'info',
  service: 'klevapay-backend',
  environment: 'development',
  timestamp: '2025-10-19 23:22:38'
}
{
  message: '✅ Database connected successfully',
  level: 'info',
  service: 'klevapay-backend',
  environment: 'development',
  timestamp: '2025-10-19 23:22:40'
}
{
  message: '🎯 KlevaPay Backend API v1.0.0 started successfully',
  level: 'info',
  service: 'klevapay-backend',
  environment: 'development',
  timestamp: '2025-10-19 23:22:40'
}
{
  message: '🚀 KlevaPay server listening on http://localhost:4000',
  level: 'info',
  service: 'klevapay-backend',
  environment: 'development',
  timestamp: '2025-10-19 23:22:40'
}
{
  message: '📊 Environment: development',
  level: 'info',
  service: 'klevapay-backend',
  environment: 'development',
  timestamp: '2025-10-19 23:22:40'
}
{
  message: '📝 API Documentation available at http://localhost:4000/api/docs',
  level: 'info',
  service: 'klevapay-backend',
  environment: 'development',
  timestamp: '2025-10-19 23:22:40'
}
{
  message: '📞 SIGINT signal received: closing HTTP server',
  level: 'info',
  service: 'klevapay-backend',
  environment: 'development',
  timestamp: '2025-10-19 23:23:40'
}
{
  message: '🔌 Connecting to MongoDB...',
  level: 'info',
  service: 'klevapay-backend',
  environment: 'development',
  timestamp: '2025-10-19 23:41:56'
}
{
  message: '✅ Database connected successfully',
  level: 'info',
  service: 'klevapay-backend',
  environment: 'development',
  timestamp: '2025-10-19 23:41:58'
}
{
  message: '🎯 KlevaPay Backend API v1.0.0 started successfully',
  level: 'info',
  service: 'klevapay-backend',
  environment: 'development',
  timestamp: '2025-10-19 23:41:58'
}
{
  message: '🚀 KlevaPay server listening on http://localhost:4000',
  level: 'info',
  service: 'klevapay-backend',
  environment: 'development',
  timestamp: '2025-10-19 23:41:58'
}
{
  message: '📊 Environment: development',
  level: 'info',
  service: 'klevapay-backend',
  environment: 'development',
  timestamp: '2025-10-19 23:41:58'
}
{
  message: '📝 API Documentation available at http://localhost:4000/api/docs',
  level: 'info',
  service: 'klevapay-backend',
  environment: 'development',
  timestamp: '2025-10-19 23:41:58'
}
{
  service: 'klevapay-backend',
  environment: 'development',
  walletAddress: '0xa19f8d5cc8fca75b643f9938c1a0fbb76d15b222',
  businessName: 'Demo NGN Merchant',
  level: 'info',
  message: 'New business creation attempt',
  timestamp: '2025-10-19 23:42:01'
}
{
  service: 'klevapay-backend',
  environment: 'development',
  id: new ObjectId("68f56939813198d58c2b8c28"),
  walletAddress: '0xa19f8d5cc8fca75b643f9938c1a0fbb76d15b222',
  level: 'info',
  message: 'Business created successfully',
  timestamp: '2025-10-19 23:42:01'
}
{
  service: 'klevapay-backend',
  environment: 'development',
  walletAddress: '0x5d0dcaf5da46c3d935644d6a187fb4b58f987654',
  businessName: 'Demo Crypto Merchant',
  level: 'info',
  message: 'New business creation attempt',
  timestamp: '2025-10-19 23:42:51'
}
{
  service: 'klevapay-backend',
  environment: 'development',
  id: new ObjectId("68f5696c813198d58c2b8c2c"),
  walletAddress: '0x5d0dcaf5da46c3d935644d6a187fb4b58f987654',
  level: 'info',
  message: 'Business created successfully',
  timestamp: '2025-10-19 23:42:52'
}
{
  service: 'klevapay-backend',
  environment: 'development',
  walletAddress: '0xa19f8d5cc8fca75b643f9938c1a0fbb76d15b222',
  businessName: 'Demo NGN Merchant',
  level: 'info',
  message: 'New business creation attempt',
  timestamp: '2025-10-19 23:43:39'
}
{
  service: 'klevapay-backend',
  environment: 'development',
  name: 'ApiError',
  message: 'Application Error Wallet address already linked to a business',
  stack: 'ApiError: Wallet address already linked to a business\n' +
    '    at ApiError.conflict (/Users/macbook/W3_finalProject/backend-klevapay/lib/ApiError.js:67:12)\n' +
    '    at /Users/macbook/W3_finalProject/backend-klevapay/controllers/merchantController.js:18:38\n' +
    '    at process.processTicksAndRejections (node:internal/process/task_queues:105:5)',
  statusCode: 409,
  requestId: undefined,
  method: 'POST',
  url: '/api/merchant',
  userAgent: 'PostmanRuntime/7.49.0',
  ip: '::1',
  level: 'error',
  timestamp: '2025-10-19 23:43:40'
}
{
  service: 'klevapay-backend',
  environment: 'development',
  requestId: 'rsylaq3c0',
  name: 'ApiError',
  message: 'Application Error Route /api/pay/credit-merchant not found',
  stack: 'ApiError: Route /api/pay/credit-merchant not found\n' +
    '    at ApiError.notFound (/Users/macbook/W3_finalProject/backend-klevapay/lib/ApiError.js:57:12)\n' +
    '    at notFoundHandler (/Users/macbook/W3_finalProject/backend-klevapay/middlewares/errorHandler.js:96:26)\n' +
    '    at Layer.handle [as handle_request] (/Users/macbook/W3_finalProject/backend-klevapay/node_modules/express/lib/router/layer.js:95:5)\n' +
    '    at trim_prefix (/Users/macbook/W3_finalProject/backend-klevapay/node_modules/express/lib/router/index.js:328:13)\n' +
    '    at /Users/macbook/W3_finalProject/backend-klevapay/node_modules/express/lib/router/index.js:286:9\n' +
    '    at Function.process_params (/Users/macbook/W3_finalProject/backend-klevapay/node_modules/express/lib/router/index.js:346:12)\n' +
    '    at next (/Users/macbook/W3_finalProject/backend-klevapay/node_modules/express/lib/router/index.js:280:10)\n' +
    '    at urlencodedParser (/Users/macbook/W3_finalProject/backend-klevapay/node_modules/body-parser/lib/types/urlencoded.js:85:7)\n' +
    '    at Layer.handle [as handle_request] (/Users/macbook/W3_finalProject/backend-klevapay/node_modules/express/lib/router/layer.js:95:5)\n' +
    '    at trim_prefix (/Users/macbook/W3_finalProject/backend-klevapay/node_modules/express/lib/router/index.js:328:13)',
  statusCode: 404,
  method: 'POST',
  url: '/api/pay/credit-merchant',
  userAgent: 'PostmanRuntime/7.49.0',
  ip: '::1',
  level: 'error',
  timestamp: '2025-10-19 23:45:59'
}
{
  message: '::1 - - [19/Oct/2025:22:45:59 +0000] "POST /api/pay/credit-merchant HTTP/1.1" 404 1380 "-" "PostmanRuntime/7.49.0"',
  level: 'info',
  service: 'klevapay-backend',
  environment: 'development',
  requestId: 'rsylaq3c0',
  timestamp: '2025-10-19 23:45:59'
}
{
  message: '🔌 Connecting to MongoDB...',
  level: 'info',
  service: 'klevapay-backend',
  environment: 'development',
  timestamp: '2025-10-19 23:46:12'
}
{
  message: '✅ Database connected successfully',
  level: 'info',
  service: 'klevapay-backend',
  environment: 'development',
  timestamp: '2025-10-19 23:46:15'
}
{
  message: '🎯 KlevaPay Backend API v1.0.0 started successfully',
  level: 'info',
  service: 'klevapay-backend',
  environment: 'development',
  timestamp: '2025-10-19 23:46:15'
}
{
  message: '🚀 KlevaPay server listening on http://localhost:4000',
  level: 'info',
  service: 'klevapay-backend',
  environment: 'development',
  timestamp: '2025-10-19 23:46:15'
}
{
  message: '📊 Environment: development',
  level: 'info',
  service: 'klevapay-backend',
  environment: 'development',
  timestamp: '2025-10-19 23:46:15'
}
{
  message: '📝 API Documentation available at http://localhost:4000/api/docs',
  level: 'info',
  service: 'klevapay-backend',
  environment: 'development',
  timestamp: '2025-10-19 23:46:15'
}
{
  service: 'klevapay-backend',
  environment: 'development',
  requestId: '0a9lp816w',
  name: 'ApiError',
  message: 'Application Error Route /api/pay/credit-merchant not found',
  stack: 'ApiError: Route /api/pay/credit-merchant not found\n' +
    '    at ApiError.notFound (/Users/macbook/W3_finalProject/backend-klevapay/lib/ApiError.js:57:12)\n' +
    '    at notFoundHandler (/Users/macbook/W3_finalProject/backend-klevapay/middlewares/errorHandler.js:96:26)\n' +
    '    at Layer.handle [as handle_request] (/Users/macbook/W3_finalProject/backend-klevapay/node_modules/express/lib/router/layer.js:95:5)\n' +
    '    at trim_prefix (/Users/macbook/W3_finalProject/backend-klevapay/node_modules/express/lib/router/index.js:328:13)\n' +
    '    at /Users/macbook/W3_finalProject/backend-klevapay/node_modules/express/lib/router/index.js:286:9\n' +
    '    at Function.process_params (/Users/macbook/W3_finalProject/backend-klevapay/node_modules/express/lib/router/index.js:346:12)\n' +
    '    at next (/Users/macbook/W3_finalProject/backend-klevapay/node_modules/express/lib/router/index.js:280:10)\n' +
    '    at urlencodedParser (/Users/macbook/W3_finalProject/backend-klevapay/node_modules/body-parser/lib/types/urlencoded.js:85:7)\n' +
    '    at Layer.handle [as handle_request] (/Users/macbook/W3_finalProject/backend-klevapay/node_modules/express/lib/router/layer.js:95:5)\n' +
    '    at trim_prefix (/Users/macbook/W3_finalProject/backend-klevapay/node_modules/express/lib/router/index.js:328:13)',
  statusCode: 404,
  method: 'POST',
  url: '/api/pay/credit-merchant',
  userAgent: 'PostmanRuntime/7.49.0',
  ip: '::1',
  level: 'error',
  timestamp: '2025-10-19 23:46:29'
}
{
  message: '::1 - - [19/Oct/2025:22:46:29 +0000] "POST /api/pay/credit-merchant HTTP/1.1" 404 1380 "-" "PostmanRuntime/7.49.0"',
  level: 'info',
  service: 'klevapay-backend',
  environment: 'development',
  requestId: '0a9lp816w',
  timestamp: '2025-10-19 23:46:29'
}
{
  message: '🔌 Connecting to MongoDB...',
  level: 'info',
  service: 'klevapay-backend',
  environment: 'development',
  timestamp: '2025-10-20 06:57:19'
}
{
  message: '✅ Database connected successfully',
  level: 'info',
  service: 'klevapay-backend',
  environment: 'development',
  timestamp: '2025-10-20 06:57:22'
}
{
  message: '🎯 KlevaPay Backend API v1.0.0 started successfully',
  level: 'info',
  service: 'klevapay-backend',
  environment: 'development',
  timestamp: '2025-10-20 06:57:22'
}
{
  message: '🚀 KlevaPay server listening on http://localhost:4000',
  level: 'info',
  service: 'klevapay-backend',
  environment: 'development',
  timestamp: '2025-10-20 06:57:22'
}
{
  message: '📊 Environment: development',
  level: 'info',
  service: 'klevapay-backend',
  environment: 'development',
  timestamp: '2025-10-20 06:57:22'
}
{
  message: '📝 API Documentation available at http://localhost:4000/api/docs',
  level: 'info',
  service: 'klevapay-backend',
  environment: 'development',
  timestamp: '2025-10-20 06:57:22'
}
{
  message: '📞 SIGINT signal received: closing HTTP server',
  level: 'info',
  service: 'klevapay-backend',
  environment: 'development',
  timestamp: '2025-10-20 08:48:43'
=======
  timestamp: '2025-10-19 00:03:44'
>>>>>>> a5bd05de
}<|MERGE_RESOLUTION|>--- conflicted
+++ resolved
@@ -874,9 +874,7 @@
   level: 'info',
   service: 'klevapay-backend',
   environment: 'development',
-<<<<<<< HEAD
-  requestId: '5ojx0rhxe',
-  timestamp: '2025-10-18 15:39:48'
+  timestamp: '2025-10-19 00:03:44'
 }
 {
   message: '🔌 Connecting to MongoDB...',
@@ -6079,7 +6077,4 @@
   service: 'klevapay-backend',
   environment: 'development',
   timestamp: '2025-10-20 08:48:43'
-=======
-  timestamp: '2025-10-19 00:03:44'
->>>>>>> a5bd05de
 }